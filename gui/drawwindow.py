--- conflicted
+++ resolved
@@ -837,65 +837,6 @@
         palette = self.app.brush_color_manager.palette
         bm_btn.set_sensitive(brush_color not in palette)
 
-<<<<<<< HEAD
-    def previous_frame_cb(self, action):
-        if self.ani.model.frames.has_previous():
-            self.ani.model.previous_frame()
-
-    def next_frame_cb(self, action):
-        if self.ani.model.frames.has_next():
-            self.ani.model.next_frame()
-
-    def previous_celframe_cb(self, action):
-        if self.ani.model.frames.has_previous(with_cel=True):
-            self.ani.model.previous_frame(with_cel=True)
-
-    def next_celframe_cb(self, action):
-        if self.ani.model.frames.has_next(with_cel=True):
-            self.ani.model.next_frame(with_cel=True)
-
-    def previous_keyframe_cb(self, action):
-        if self.ani.model.frames.has_previous_key():
-            self.ani.model.previous_keyframe()
-
-    def next_keyframe_cb(self, action):
-        if self.ani.model.frames.has_next_key():
-            self.ani.model.next_keyframe()
-
-    def add_cel_cb(self, action):
-        self.ani.model.add_cel()
-
-    def toggle_skip_cb(self, action):
-        self.ani.model.toggle_skip_visible()
-
-    def playpause_animation_cb(self, action):
-        self.ani.model.playpause_animation()
-
-    def stop_animation_cb(self, action):
-        if self.ani.model.player_state == "play":
-            self.ani.model.stop_animation()
-
-    def toggle_key_cb(self, action):
-        self.ani.model.toggle_key()
-
-    def insert_frame_cb(self, action):
-        self.ani.model.insert_frames()
-
-    def remove_frame_cb(self, action):
-        self.ani.model.remove_frames()
-
-    def cut_cel_cb(self, action):
-        if self.ani.model.can_cutcopy():
-            self.ani.model.cutcopy_cel('cut')
-
-    def copy_cel_cb(self, action):
-        if self.ani.model.can_cutcopy():
-            self.ani.model.cutcopy_cel('copy')
-
-    def paste_cel_cb(self, action):
-        if self.ani.model.can_paste():
-            self.ani.model.paste_cel()
-=======
     def _update_footer_scale_label(self, renderer):
         """Updates the footer's scale label when the transformation changes"""
         label = self.app.builder.get_object("app_canvas_scale_label")
@@ -948,4 +889,61 @@
         markup = self._MODE_ICON_TEMPLATE.format(**params)
         tooltip.set_markup(markup)
         return True
->>>>>>> ff548065
+
+    def previous_frame_cb(self, action):
+        if self.ani.model.frames.has_previous():
+            self.ani.model.previous_frame()
+
+    def next_frame_cb(self, action):
+        if self.ani.model.frames.has_next():
+            self.ani.model.next_frame()
+
+    def previous_celframe_cb(self, action):
+        if self.ani.model.frames.has_previous(with_cel=True):
+            self.ani.model.previous_frame(with_cel=True)
+
+    def next_celframe_cb(self, action):
+        if self.ani.model.frames.has_next(with_cel=True):
+            self.ani.model.next_frame(with_cel=True)
+
+    def previous_keyframe_cb(self, action):
+        if self.ani.model.frames.has_previous_key():
+            self.ani.model.previous_keyframe()
+
+    def next_keyframe_cb(self, action):
+        if self.ani.model.frames.has_next_key():
+            self.ani.model.next_keyframe()
+
+    def add_cel_cb(self, action):
+        self.ani.model.add_cel()
+
+    def toggle_skip_cb(self, action):
+        self.ani.model.toggle_skip_visible()
+
+    def playpause_animation_cb(self, action):
+        self.ani.model.playpause_animation()
+
+    def stop_animation_cb(self, action):
+        if self.ani.model.player_state == "play":
+            self.ani.model.stop_animation()
+
+    def toggle_key_cb(self, action):
+        self.ani.model.toggle_key()
+
+    def insert_frame_cb(self, action):
+        self.ani.model.insert_frames()
+
+    def remove_frame_cb(self, action):
+        self.ani.model.remove_frames()
+
+    def cut_cel_cb(self, action):
+        if self.ani.model.can_cutcopy():
+            self.ani.model.cutcopy_cel('cut')
+
+    def copy_cel_cb(self, action):
+        if self.ani.model.can_cutcopy():
+            self.ani.model.cutcopy_cel('copy')
+
+    def paste_cel_cb(self, action):
+        if self.ani.model.can_paste():
+            self.ani.model.paste_cel()