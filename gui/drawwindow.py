--- conflicted
+++ resolved
@@ -19,12 +19,6 @@
 from warnings import warn
 from gettext import gettext as _
 
-<<<<<<< HEAD
-import gtk, gobject
-from gtk import gdk, keysyms
-
-import colorselectionwindow, historypopup, stategroup, colorpicker, windowing, layout, toolbar, previewwindow, animation
-=======
 import gtk
 import gobject
 from gtk import gdk
@@ -38,7 +32,7 @@
 import layout
 import toolbar
 import previewwindow
->>>>>>> 20247b09
+import animation
 import dialogs
 from lib import helpers
 import canvasevent
