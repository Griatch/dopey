--- conflicted
+++ resolved
@@ -167,19 +167,12 @@
     PAN_UP = 3   #: Stepwise panning direction: up
     PAN_DOWN = 4   #: Stepwise panning direction: down
 
-<<<<<<< HEAD
-    def __init__(self, app, leader=None):
-        self.app = app
-        self.model = lib.document.Document(self.app.brush)
-        self.ani = animation.Animation(self)
-
-        tdw = tileddrawwidget.TiledDrawWidget(self.app, self.model)
-=======
 
     def __init__(self, app, tdw, model, leader=None):
         self.app = app
         self.model = model
->>>>>>> 48c49957
+        self.ani = animation.Animation(self)
+
         CanvasController.__init__(self, tdw)
         self.modes.observers.append(self.mode_stack_changed_cb)
 
