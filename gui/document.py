# -*- coding: utf-8 -*-
#
# This file is part of MyPaint.
# Copyright (C) 2007-2010 by Martin Renold <martinxyz@gmx.ch>
#
# This program is free software; you can redistribute it and/or modify
# it under the terms of the GNU General Public License as published by
# the Free Software Foundation; either version 2 of the License, or
# (at your option) any later version.

import os, math

import gtk
from gtk import gdk
from gettext import gettext as _
from bisect import bisect_left

import lib.document
from lib import backgroundsurface, command, helpers, layer
import tileddrawwidget, stategroup
from brushmanager import ManagedBrush

<<<<<<< HEAD
import animation

class Document(object):
    def __init__(self, app):
        self.app = app
        self.model = lib.document.Document(self.app.brush)
        self.ani = animation.Animation(self)
=======
class Document(object):
    def __init__(self, app):
        self.app = app
        self.model = lib.document.Document(self.app.brush)
>>>>>>> 962af1436b92fa5032ba254d4b82c79e019196cd

        # View
        self.tdw = tileddrawwidget.TiledDrawWidget(self.app, self.model)
        self.model.frame_observers.append(self.frame_changed_cb)

        # FIXME: hack, to be removed
        fname = os.path.join(self.app.datapath, 'backgrounds', '03_check1.png')
        pixbuf = gdk.pixbuf_new_from_file(fname)
        self.tdw.neutral_background_pixbuf = backgroundsurface.Background(pixbuf)

        self.zoomlevel_values = [1.0/8, 2.0/11, 0.25, 1.0/3, 0.50, 2.0/3,  # micro
                                 1.0, 1.5, 2.0, 3.0, 4.0, 5.5, 8.0,        # normal
                                 11.0, 16.0, 23.0, 32.0, 45.0, 64.0]       # macro
                                 # keep sorted for bisect

        default_zoom = self.app.preferences['view.default_zoom']
        self.zoomlevel = min(bisect_left(self.zoomlevel_values, default_zoom),
                             len(self.zoomlevel_values) - 1)
        default_zoom = self.zoomlevel_values[self.zoomlevel]
        self.tdw.scale = default_zoom
        self.tdw.zoom_min = min(self.zoomlevel_values)
        self.tdw.zoom_max = max(self.zoomlevel_values)

        # Device change management & pen-stroke watching
        self.tdw.device_observers.append(self.device_changed_cb)
        self.input_stroke_ended_observers.append(self.input_stroke_ended_cb)
        self.last_pen_device = None

        self.init_actions()
        self.init_context_actions()
        self.app.ui_manager.insert_action_group(self.action_group, -1)
        for action in self.action_group.list_actions():
            self.app.kbm.takeover_action(action)
        self.init_stategroups()
        self.init_extra_keys()

    def init_actions(self):
        # name, stock id, label, accelerator, tooltip, callback
        actions = [
            ('Undo',               gtk.STOCK_UNDO, _('Undo'), 'Z', None, self.undo_cb),
            ('Redo',               gtk.STOCK_REDO, _('Redo'), 'Y', None, self.redo_cb),

            ('Brighter',     None, _('Brighter'), None, None, self.brighter_cb),
            ('Smaller',      None, _('Smaller'), 'd', None, self.brush_smaller_cb),
            ('MoreOpaque',   None, _('More Opaque'), 's', None, self.more_opaque_cb),
            ('LessOpaque',   None, _('Less Opaque'), 'a', None, self.less_opaque_cb),
            ('PickContext',  None, _('Pick Context (layer, brush and color)'), 'w', None, self.pick_context_cb),

            ('Darker',       None, _('Darker'), None, None, self.darker_cb),
            ('Warmer',       None, _('Warmer'), None, None, self.warmer_cb),
            ('Cooler',       None, _('Cooler'), None, None, self.cooler_cb),
            ('Purer',        None, _('Purer'), None, None, self.purer_cb),
            ('Grayer',       None, _('Grayer'), None, None, self.grayer_cb),
            ('Bigger',       None, _('Bigger'), 'f', None, self.brush_bigger_cb),

            # Context actions are also added in init_context_actions
            ('ContextStore', None, _('Save to Most Recently Restored'), 'q', None, self.context_cb),

            ('ClearLayer',   gtk.STOCK_CLEAR, _('Clear'), 'Delete', None, self.clear_layer_cb),
            ('CopyLayer',          gtk.STOCK_COPY, _('Copy to Clipboard'), '<control>C', None, self.copy_cb),
            ('PasteLayer',         gtk.STOCK_PASTE, _('Paste Clipboard (Replace Layer)'), '<control>V', None, self.paste_cb),
            ('PickLayer',    gtk.STOCK_JUMP_TO, _('Select Layer at Cursor'), 'h', None, self.pick_layer_cb),
            ('LayerFG',      gtk.STOCK_GO_UP, _('Next (above current)'),  'Page_Up', None, self.layer_fg_cb),
            ('LayerBG',      gtk.STOCK_GO_DOWN, _('Next (below current)'), 'Page_Down', None, self.layer_bg_cb),
            ('NewLayerFG',   gtk.STOCK_ADD, _('New (above current)'), '<control>Page_Up', None, self.new_layer_cb),
            ('NewLayerBG',   None, _('New (below current)'), '<control>Page_Down', None, self.new_layer_cb),
            ('MergeLayer',   gtk.STOCK_DND_MULTIPLE, # XXX need a batter one, but stay consistent with layerswindow for now
                             _('Merge Down'), '<control>Delete', None, self.merge_layer_cb),
            ('RemoveLayer',  gtk.STOCK_DELETE, _('Remove'), '<shift>Delete', None, self.remove_layer_cb),
            ('IncreaseLayerOpacity', None, _('Increase Layer Opacity'),  'p', None, self.layer_increase_opacity),
            ('DecreaseLayerOpacity', None, _('Decrease Layer Opacity'),  'o', None, self.layer_decrease_opacity),

            ('ShortcutsMenu', None, _('Shortcuts')),

            ('ResetView',   gtk.STOCK_ZOOM_FIT, _('Reset and Center'), 'F12', None, self.reset_view_cb),
            ('ResetMenu',   None, _('Reset')),
                ('ResetZoom',   gtk.STOCK_ZOOM_100, _('Zoom'), None, None, self.reset_view_cb),
                ('ResetRotation',   None, _('Rotation'), None, None, self.reset_view_cb),
                ('ResetMirror', None, _('Mirror'), None, None, self.reset_view_cb),
            ('ZoomIn',       gtk.STOCK_ZOOM_IN, _('Zoom In (at cursor)'), 'period', None, self.zoom_cb),
            ('ZoomOut',      gtk.STOCK_ZOOM_OUT, _('Zoom Out'), 'comma', None, self.zoom_cb),
            ('RotateLeft',   None, _('Rotate Counterclockwise'), '<control>Left', None, self.rotate_cb),
            ('RotateRight',  None, _('Rotate Clockwise'), '<control>Right', None, self.rotate_cb),
            ('MirrorHorizontal', None, _('Mirror Horizontal'), 'i', None, self.mirror_horizontal_cb),
            ('MirrorVertical', None, _('Mirror Vertical'), 'u', None, self.mirror_vertical_cb),
            ('SoloLayer',    None, _('Layer Solo'), 'Home', None, self.solo_layer_cb), # TODO: make toggle action
            ('ToggleAbove',  None, _('Hide Layers Above Current'), 'End', None, self.toggle_layers_above_cb), # TODO: make toggle action

            ('BlendMode',    None, _('Blend Mode')),
            ('BlendModeNormal', None, _('Normal'), 'n', None, self.blend_mode_normal_cb),
            ('BlendModeEraser', None, _('Eraser'), 'e', None, self.blend_mode_eraser_cb),
            ('BlendModeLockAlpha', None, _('Lock alpha channel'), '<shift>l', None, self.blend_mode_lock_alpha_cb),
        ]
        ag = self.action_group = gtk.ActionGroup('DocumentActions')
        ag.add_actions(actions)
        ag.add_actions(self.ani.get_init_actions())

        toggle_actions = [
            # name, stock id, label, accelerator, tooltip, callback, default toggle status
            ('PrintInputs', None, _('Print Brush Input Values to stdout'), None, None, self.print_inputs_cb),
            ('VisualizeRendering', None, _('Visualize Rendering'), None, None, self.visualize_rendering_cb),
            ('NoDoubleBuffereing', None, _('Disable GTK Double Buffering'), None, None, self.no_double_buffering_cb),
            ]
        ag.add_toggle_actions(toggle_actions)

    def init_context_actions(self):
        ag = self.action_group
        context_actions = []
        for x in range(10):
            r = ('Context0%d' % x,    None, _('Restore Brush %d') % x, 
                    '%d' % x, None, self.context_cb)
            s = ('Context0%ds' % x,   None, _('Save to Brush %d') % x, 
                    '<control>%d' % x, None, self.context_cb)
            context_actions.append(s)
            context_actions.append(r)
        ag.add_actions(context_actions)

    def init_stategroups(self):
        sg = stategroup.StateGroup()
        self.layerblink_state = sg.create_state(self.layerblink_state_enter, self.layerblink_state_leave)

        sg = stategroup.StateGroup()
        self.strokeblink_state = sg.create_state(self.strokeblink_state_enter, self.strokeblink_state_leave)
        self.strokeblink_state.autoleave_timeout = 0.3

        # separate stategroup...
        sg2 = stategroup.StateGroup()
        self.layersolo_state = sg2.create_state(self.layersolo_state_enter, self.layersolo_state_leave)
        self.layersolo_state.autoleave_timeout = None

    def init_extra_keys(self):
        kbm = self.app.kbm
        # The keyboard shortcuts below are not visible in the menu.
        # Shortcuts assigned through the menu will take precedence.
        # If we assign the same key twice, the last one will work.

        kbm.add_extra_key('bracketleft', 'Smaller') # GIMP, Photoshop, Painter
        kbm.add_extra_key('bracketright', 'Bigger') # GIMP, Photoshop, Painter
        kbm.add_extra_key('equal', 'ZoomIn') # (on US keyboard next to minus)
        kbm.add_extra_key('comma', 'Smaller') # Krita
        kbm.add_extra_key('period', 'Bigger') # Krita

        kbm.add_extra_key('BackSpace', 'ClearLayer')

        kbm.add_extra_key('<control>z', 'Undo')
        kbm.add_extra_key('<control>y', 'Redo')
        kbm.add_extra_key('<control><shift>z', 'Redo')
        kbm.add_extra_key('KP_Add', 'ZoomIn')
        kbm.add_extra_key('KP_Subtract', 'ZoomOut')
        kbm.add_extra_key('plus', 'ZoomIn')
        kbm.add_extra_key('minus', 'ZoomOut')

        kbm.add_extra_key('Left', lambda(action): self.pan('PanLeft'))
        kbm.add_extra_key('Right', lambda(action): self.pan('PanRight'))
        kbm.add_extra_key('Down', lambda(action): self.pan('PanDown'))
        kbm.add_extra_key('Up', lambda(action): self.pan('PanUp'))

        kbm.add_extra_key('<control>Left', 'RotateLeft')
        kbm.add_extra_key('<control>Right', 'RotateRight')

    @property
    def input_stroke_ended_observers(self):
        """Array of callbacks interested in the end of an input stroke.

        Observers are called with the GTK event as their only argument. This
        is a good place to listen for "just painted something" events;
        app.brush will contain everything needed about the input stroke which
        just ended, in the state in which it ended.

        An input stroke is a single pen-down, draw, pen-up action. This sort of
        stroke is not the same as a brush engine stroke (see ``lib.document``).
        """
        return self.tdw._input_stroke_ended_observers

    # GENERIC
    def undo_cb(self, action):
        cmd = self.model.undo()
        if isinstance(cmd, command.MergeLayer):
            # show otherwise invisible change (hack...)
            self.layerblink_state.activate()

    def redo_cb(self, action):
        cmd = self.model.redo()
        if isinstance(cmd, command.MergeLayer):
            # show otherwise invisible change (hack...)
            self.layerblink_state.activate()

    def copy_cb(self, action):
        # use the full document bbox, so we can past layers back to the correct position
        bbox = self.model.get_bbox()
        if bbox.w == 0 or bbox.h == 0:
            print "WARNING: empty document, nothing copied"
            return
        else:
            pixbuf = self.model.layer.surface.render_as_pixbuf(*bbox)
        cb = gtk.Clipboard()
        cb.set_image(pixbuf)

    def paste_cb(self, action):
        cb = gtk.Clipboard()
        def callback(clipboard, pixbuf, trash):
            if not pixbuf:
                print 'The clipboard doeas not contain any image to paste!'
                return
            # paste to the upper left of our doc bbox (see above)
            x, y, w, h = self.model.get_bbox()
            self.model.load_layer_from_pixbuf(pixbuf, x, y)
        cb.request_image(callback)

    def pick_context_cb(self, action):
        x, y = self.tdw.get_cursor_in_model_coordinates()
        for idx, layer in reversed(list(enumerate(self.model.layers))):
            if layer.locked:
                continue
            if not layer.visible:
                continue
            alpha = layer.surface.get_alpha (x, y, 5) * layer.effective_opacity
            if alpha > 0.1:
                old_layer = self.model.layer
                self.model.select_layer(idx)
                if self.model.layer != old_layer:
                    self.layerblink_state.activate()

                # find the most recent (last) stroke that touches our picking point
                si = self.model.layer.get_stroke_info_at(x, y)

                if si:
                    mb = ManagedBrush(self.app.brushmanager)
                    mb.brushinfo.load_from_string(si.brush_string)
                    self.app.brushmanager.select_brush(mb)
                    self.app.brushmodifier.restore_context_of_selected_brush()
                    self.si = si # FIXME: should be a method parameter?
                    self.strokeblink_state.activate(action)
                return

    # LAYER
    def clear_layer_cb(self, action):
        self.model.clear_layer()
        if self.model.is_empty():
            # the user started a new painting
            self.app.filehandler.filename = None

    def remove_layer_cb(self, action):
        self.model.remove_layer()
        if self.model.is_empty():
            # the user started a new painting
            self.app.filehandler.filename = None

    def layer_bg_cb(self, action):
        idx = self.model.layer_idx - 1
        if idx < 0:
            return
        self.model.select_layer(idx)
        self.layerblink_state.activate(action)

    def layer_fg_cb(self, action):
        idx = self.model.layer_idx + 1
        if idx >= len(self.model.layers):
            return
        self.model.select_layer(idx)
        self.layerblink_state.activate(action)

    def layer_increase_opacity(self, action):
        opa = helpers.clamp(self.model.layer.opacity + 0.08, 0.0, 1.0)
        self.model.set_layer_opacity(opa)

    def layer_decrease_opacity(self, action):
        opa = helpers.clamp(self.model.layer.opacity - 0.08, 0.0, 1.0)
        self.model.set_layer_opacity(opa)

    def solo_layer_cb(self, action):
        self.layersolo_state.toggle(action)

    def new_layer_cb(self, action):
        insert_idx = self.model.layer_idx
        if action.get_name() == 'NewLayerFG':
            insert_idx += 1
        self.model.add_layer(insert_idx)
        self.layerblink_state.activate(action)

#     @with_wait_cursor
    def merge_layer_cb(self, action):
        if self.model.merge_layer_down():
            self.layerblink_state.activate(action)

    def toggle_layers_above_cb(self, action):
        self.tdw.toggle_show_layers_above()

    def pick_layer_cb(self, action):
        x, y = self.tdw.get_cursor_in_model_coordinates()
        for idx, layer in reversed(list(enumerate(self.model.layers))):
            if layer.locked:
                continue
            if not layer.visible:
                continue
            alpha = layer.surface.get_alpha (x, y, 5) * layer.effective_opacity
            if alpha > 0.1:
                self.model.select_layer(idx)
                self.layerblink_state.activate(action)
                return
        self.model.select_layer(0)
        self.layerblink_state.activate(action)

    # BRUSH
    def brush_bigger_cb(self, action):
        adj = self.app.brush_adjustment['radius_logarithmic']
        adj.set_value(adj.get_value() + 0.3)

    def brush_smaller_cb(self, action):
        adj = self.app.brush_adjustment['radius_logarithmic']
        adj.set_value(adj.get_value() - 0.3)

    def more_opaque_cb(self, action):
        # FIXME: hm, looks this slider should be logarithmic?
        adj = self.app.brush_adjustment['opaque']
        adj.set_value(adj.get_value() * 1.8)

    def less_opaque_cb(self, action):
        adj = self.app.brush_adjustment['opaque']
        adj.set_value(adj.get_value() / 1.8)

    def brighter_cb(self, action):
        h, s, v = self.app.brush.get_color_hsv()
        v += 0.08
        if v > 1.0: v = 1.0
        self.app.brush.set_color_hsv((h, s, v))

    def darker_cb(self, action):
        h, s, v = self.app.brush.get_color_hsv()
        v -= 0.08
        # stop a little higher than 0.0, to avoid resetting hue to 0
        if v < 0.005: v = 0.005
        self.app.brush.set_color_hsv((h, s, v))

    def warmer_cb(self,action):
        h, s, v = self.app.brush.get_color_hsv()
        # using about 40 degrees (0.111 +- e) as warmest and
        # 130 deg (0.611 +- e) as coolest
        e = 0.015
        if 0.111 + e < h < 0.611:
            h -= 0.015
        elif 0.0 <= h < 0.111 - e or 0.611<= h <= 1.0:
            h += 0.015
        if h > 1.0: h -= 1.0
        if h < 0.0: h += 1.0
        self.app.brush.set_color_hsv((h, s, v))

    def cooler_cb(self,action):
        h, s, v = self.app.brush.get_color_hsv()
        e = 0.015
        if 0.111 < h < 0.611 - e:
            h += 0.015
        elif 0.0 <= h <= 0.111 or 0.611 + e < h <= 1.0:
            h -= 0.015
        if h > 1.0: h -= 1.0
        if h < 0.0: h += 1.0
        self.app.brush.set_color_hsv((h, s, v))

    def purer_cb(self,action):
        h, s, v = self.app.brush.get_color_hsv()
        s += 0.08
        if s > 1.0: s = 1.0
        self.app.brush.set_color_hsv((h, s, v))

    def grayer_cb(self,action):
        h, s, v = self.app.brush.get_color_hsv()
        s -= 0.08
        # stop a little higher than 0.0, to avoid resetting hue to 0
        if s < 0.005: s = 0.005
        self.app.brush.set_color_hsv((h, s, v))

    def context_cb(self, action):
        name = action.get_name()
        store = False
        bm = self.app.brushmanager
        if name == 'ContextStore':
            context = bm.selected_context
            if not context:
                print 'No context was selected, ignoring store command.'
                return
            store = True
        else:
            if name.endswith('s'):
                store = True
                name = name[:-1]
            i = int(name[-2:])
            context = bm.contexts[i]
        bm.selected_context = context
        if store:
            context.brushinfo = self.app.brush.clone()
            context.preview = bm.selected_brush.preview
            context.save()
        else:
            # restore (but keep color, see https://gna.org/bugs/index.php?16977)
            color = self.app.brush.get_color_hsv()
            bm.select_brush(context)
            self.app.brush.set_color_hsv(color)

    # TDW view manipulation
    def dragfunc_translate(self, dx, dy, x, y):
        self.tdw.scroll(-dx, -dy)
        # Accelerated scrolling: Highly comfortable to me, but lots of
        # negative feedback from users.  Certainly should be disabled
        # by default. Maybe add it back as preference one day.
        # https://gna.org/bugs/?16232
        #
        #self.tdw.scroll(-dx*3, -dy*3)

    def dragfunc_rotate(self, dx, dy, x, y):
        # calculate angular velocity from viewport center
        cx, cy = self.tdw.get_center()
        x, y = x-cx, y-cy
        phi2 = math.atan2(y, x)
        x, y = x-dx, y-dy
        phi1 = math.atan2(y, x)
        self.tdw.rotate(phi2-phi1)
        #self.tdw.rotate(2*math.pi*dx/300.0)

    def dragfunc_zoom(self, dx, dy, x, y):
        # workaround (should zoom at x=(first click point).x instead of cursor)
        self.tdw.scroll(-dx, -dy)
        # The meaning of drag direction up/down is a convention from
        # Blender and probably other 3D tools (Google Earth at least).
        self.tdw.zoom(math.exp(-dy/100.0))

    #def dragfunc_rotozoom(self, dx, dy, x, y):
    #    self.tdw.scroll(-dx, -dy)
    #    self.tdw.zoom(math.exp(-dy/100.0))
    #    self.tdw.rotate(2*math.pi*dx/500.0)

    def dragfunc_frame(self, dx, dy, x, y):
        if not self.model.frame_enabled:
            return

        x, y, w, h = self.model.get_frame()

        # Find the difference in document coordinates
        cr = self.tdw.get_model_coordinates_cairo_context()
        x0, y0 = cr.device_to_user(x, y)
        x1, y1 = cr.device_to_user(x+dx, y+dy)

        self.model.move_frame(dx=x1-x0, dy=y1-y0)

    def strokeblink_state_enter(self):
        l = layer.Layer()
        self.si.render_overlay(l.surface)
        self.tdw.overlay_layer = l
        self.tdw.queue_draw() # OPTIMIZE: excess
    def strokeblink_state_leave(self, reason):
        self.tdw.overlay_layer = None
        self.tdw.queue_draw() # OPTIMIZE: excess

    def layerblink_state_enter(self):
        self.tdw.current_layer_solo = True
        self.tdw.queue_draw()
    def layerblink_state_leave(self, reason):
        if self.layersolo_state.active:
            # FIXME: use state machine concept, maybe?
            return
        self.tdw.current_layer_solo = False
        self.tdw.queue_draw()
    def layersolo_state_enter(self):
        s = self.layerblink_state
        if s.active:
            s.leave()
        self.tdw.current_layer_solo = True
        self.tdw.queue_draw()
    def layersolo_state_leave(self, reason):
        self.tdw.current_layer_solo = False
        self.tdw.queue_draw()

    #def blink_layer_cb(self, action):
    #    self.layerblink_state.activate(action)

    def pan(self, command):
        self.model.split_stroke()
        step = min(self.tdw.window.get_size()) / 5
        if   command == 'PanLeft' : self.tdw.scroll(-step, 0)
        elif command == 'PanRight': self.tdw.scroll(+step, 0)
        elif command == 'PanUp'   : self.tdw.scroll(0, -step)
        elif command == 'PanDown' : self.tdw.scroll(0, +step)
        else: assert 0

    def zoom(self, command):
        if   command == 'ZoomIn' : self.zoomlevel += 1
        elif command == 'ZoomOut': self.zoomlevel -= 1
        else: assert 0
        if self.zoomlevel < 0: self.zoomlevel = 0
        if self.zoomlevel >= len(self.zoomlevel_values): self.zoomlevel = len(self.zoomlevel_values) - 1
        z = self.zoomlevel_values[self.zoomlevel]
        self.tdw.set_zoom(z)

    def rotate(self, command):
        # Allows easy and quick rotation to 45/90/180 degrees
        rotation_step = 2*math.pi/16

        if   command == 'RotateRight': self.tdw.rotate(+rotation_step)
        elif command == 'RotateLeft' : self.tdw.rotate(-rotation_step)
        else: assert 0

    def zoom_cb(self, action):
        self.zoom(action.get_name())
    def rotate_cb(self, action):
        self.rotate(action.get_name())
    def mirror_horizontal_cb(self, action):
        self.tdw.mirror()
    def mirror_vertical_cb(self, action):
        self.tdw.rotate(math.pi)
        self.tdw.mirror()

    def reset_view_cb(self, command):
        if command is None:
            command_name = None
            reset_all = True
        else:
            command_name = command.get_name()
            reset_all = (command_name is None) or ('View' in command_name)
        if reset_all or ('Rotation' in command_name):
            self.tdw.set_rotation(0.0)
        if reset_all or ('Zoom' in command_name):
            default_zoom = self.app.preferences['view.default_zoom']
            self.zoomlevel = self.zoomlevel_values.index(default_zoom)
            self.tdw.set_zoom(default_zoom)
        if reset_all or ('Mirror' in command_name):
            self.tdw.set_mirrored(False)
        if reset_all:
            self.tdw.recenter_document()

    # DEBUGGING
    def print_inputs_cb(self, action):
        self.model.brush.print_inputs = action.get_active()
    def visualize_rendering_cb(self, action):
        self.tdw.visualize_rendering = action.get_active()
    def no_double_buffering_cb(self, action):
        self.tdw.set_double_buffered(not action.get_active())

    # BLEND MODES
    def clone_selected_brush_for_saving(self):
        # Clones the current brush, along with blend mode settings.
        return self.app.brushmanager.clone_selected_brush(name=None)

    def device_is_eraser(self, device):
        if device is None: return False
        return device.source == gdk.SOURCE_ERASER or 'eraser' in device.name.lower()

    def device_changed_cb(self, old_device, new_device):
        # small problem with this code: it doesn't work well with brushes that have (eraser not in [1.0, 0.0])
        print 'device change:', new_device.name, new_device.source

        # When editing brush settings, it is often more convenient to use the mouse.
        # Because of this, we don't restore brushsettings when switching to/from the mouse.
        # We act as if the mouse was identical to the last active pen device.
        if new_device.source == gdk.SOURCE_MOUSE and self.last_pen_device:
            new_device = self.last_pen_device
        if new_device.source == gdk.SOURCE_PEN:
            self.last_pen_device = new_device
        if old_device and old_device.source == gdk.SOURCE_MOUSE and self.last_pen_device:
            old_device = self.last_pen_device

        bm = self.app.brushmanager
        if old_device:
            old_brush = self.clone_selected_brush_for_saving()
            bm.store_brush_for_device(old_device.name, old_brush)

        if new_device.source == gdk.SOURCE_MOUSE:
            # Avoid fouling up unrelated devbrushes at stroke end
            self.app.preferences.pop('devbrush.last_used', None)
        else:
            # Select the brush and update the UI.
            # Use a sane default if there's nothing associated
            # with the device yet.
            brush = bm.fetch_brush_for_device(new_device.name)
            if brush is None:
                if self.device_is_eraser(new_device):
                    brush = bm.get_default_eraser()
                else:
                    brush = bm.get_default_brush()
            self.app.preferences['devbrush.last_used'] = new_device.name
            bm.select_brush(brush)

    def input_stroke_ended_cb(self, event):
        # Store device-specific brush settings at the end of the stroke, not
        # when the device changes because the user can change brush radii etc.
        # in the middle of a stroke, and because device_changed_cb won't
        # respond when the user fiddles with colours, opacity and sizes via the
        # dialogs.
        device_name = self.app.preferences.get('devbrush.last_used', None)
        if device_name is None:
            return
        selected_brush = self.clone_selected_brush_for_saving()
        self.app.brushmanager.store_brush_for_device(device_name, selected_brush)
        # However it may be better to reflect any brush settings change into
        # the last-used devbrush immediately. The UI idea here is that the
        # pointer (when you're holding the pen) is special, it's the point of a
        # real-world tool that you're dipping into a palette, or modifying
        # using the sliders.

    def blend_mode_normal_cb(self, action):
        bm = self.app.brushmodifier
        if bm.eraser_mode.active:
            bm.eraser_mode.leave()
        if bm.lock_alpha.active:
            bm.lock_alpha.leave()

    def blend_mode_eraser_cb(self, action):
        self.app.brushmodifier.eraser_mode.toggle(action)

    def blend_mode_lock_alpha_cb(self, action):
        bm = self.app.brushmodifier
        if bm.eraser_mode.active:
            bm.eraser_mode.leave()
        bm.lock_alpha.toggle(action)

    def frame_changed_cb(self):
        self.tdw.queue_draw()<|MERGE_RESOLUTION|>--- conflicted
+++ resolved
@@ -20,7 +20,6 @@
 import tileddrawwidget, stategroup
 from brushmanager import ManagedBrush
 
-<<<<<<< HEAD
 import animation
 
 class Document(object):
@@ -28,12 +27,6 @@
         self.app = app
         self.model = lib.document.Document(self.app.brush)
         self.ani = animation.Animation(self)
-=======
-class Document(object):
-    def __init__(self, app):
-        self.app = app
-        self.model = lib.document.Document(self.app.brush)
->>>>>>> 962af1436b92fa5032ba254d4b82c79e019196cd
 
         # View
         self.tdw = tileddrawwidget.TiledDrawWidget(self.app, self.model)
