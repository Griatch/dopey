<ui>
<!--
This file is part of MyPaint.
Copyright (C) 2011 by Andrew Chadwick <andrewc-git@piffle.org>

This program is free software; you can redistribute it and/or modify
it under the terms of the GNU General Public License as published by
the Free Software Foundation; either version 2 of the License, or
(at your option) any later version.
-->
  <toolbar name="toolbar1">

    <placeholder name="subwindows-toolitems">
<<<<<<< HEAD
      <toolitem action="ColorWindow"/>
      <toolitem action="BrushSelectionWindow"/>
      <toolitem action="LayersWindow"/>
      <toolitem action="AnimationWindow"/>
      <toolitem action="ScratchWindow"/>
      <toolitem action="PreviewWindow"/>
=======
      <toolitem action="CombinedColorTool"/>
      <toolitem action="BrushSelectionTool"/>
      <toolitem action="LayersTool"/>
      <toolitem action="ScratchpadTool"/>
      <toolitem action="PreviewTool"/>
>>>>>>> 845c21f5
    </placeholder>

  </toolbar>
</ui><|MERGE_RESOLUTION|>--- conflicted
+++ resolved
@@ -11,20 +11,12 @@
   <toolbar name="toolbar1">
 
     <placeholder name="subwindows-toolitems">
-<<<<<<< HEAD
-      <toolitem action="ColorWindow"/>
-      <toolitem action="BrushSelectionWindow"/>
-      <toolitem action="LayersWindow"/>
-      <toolitem action="AnimationWindow"/>
-      <toolitem action="ScratchWindow"/>
-      <toolitem action="PreviewWindow"/>
-=======
       <toolitem action="CombinedColorTool"/>
       <toolitem action="BrushSelectionTool"/>
       <toolitem action="LayersTool"/>
+      <toolitem action="AnimationTool"/>
       <toolitem action="ScratchpadTool"/>
       <toolitem action="PreviewTool"/>
->>>>>>> 845c21f5
     </placeholder>
 
   </toolbar>
