# This file is part of MyPaint.
# Copyright (C) 2007 by Martin Renold <martinxyz@gmx.ch>
#
# This program is free software; you can redistribute it and/or modify
# it under the terms of the GNU General Public License as published by
# the Free Software Foundation; either version 2 of the License, or
# (at your option) any later version.

import locale
import gettext
import os
import sys
from os.path import join

import gobject
import gtk
from gtk import gdk

from lib import brush
from lib import helpers
from lib import mypaintlib


# Define this up front: gui.* requires the singleton object pretty much
# everywhere, and the app instance carries them as members.

def get_app():
    """Returns the `gui.application.Application` singleton object."""
    return Application._INSTANCE


import pygtkcompat
import filehandling
import keyboard
import brushmanager
import windowing
import document
import layout
import brushmodifier
import linemode
import colors
from colorwindow import BrushColorManager
from overlays import LastPaintPosOverlay
from overlays import ScaleOverlay
from buttonmap import ButtonMapping


class Application (object):
    """Main application singleton.

    This class serves as a global container for everything that needs
    to be shared in the GUI. Its constructor is the last part of the
    initialization, called by main.py or by the testing scripts.

    Access via `gui.application.get_app()`.

    """

    #: Singleton instance
    _INSTANCE = None


    def __init__(self, filenames, app_datapath, app_extradatapath,
                 user_datapath, user_confpath, version, fullscreen=False):
        """Construct, but do not run.

        :params filenames: The list of files to load.
          Note: only the first is used.
        :param app_datapath: App-specific read-only data area.
          Path used for UI definition XML, and the default sets of backgrounds,
          palettes, and brush defintions. Often $PREFIX/share/.
        :param app_extradatapath: Extra search path for themeable UI icons.
          This will be used in addition to $XDG_DATA_DIRS for the purposes of
          icon lookup. Normally it's $PREFIX/share, to support unusual
          installations outside the usual locations. It should contain an
          icons/ subdirectory.
        :param user_datapath: Location of the user's app-specific data.
          For MyPaint, this means the user's brushes, backgrounds, and
          scratchpads. Commonly $XDG_DATA_HOME/mypaint, i.e.
          ~/.local/share/mypaint
        :param user_confpath: Location of the user's app-specific config area.
          This is where MyPaint will save user preferences data and the
          keyboard accelerator map. Commonly $XDG_CONFIG_HOME/mypaint, i.e.
          ~/.config/mypaint
        :param version: Version string for the about dialog.
        :param fullscreen: Go fullscreen after starting.

        """
        assert Application._INSTANCE is None
        super(Application, self).__init__()
        Application._INSTANCE = self

        self.user_confpath = user_confpath #: User configs (see __init__)
        self.user_datapath = user_datapath #: User data (see __init__)

        self.datapath = app_datapath

        self.version = version  #: version string for the app.

        # create config directory, and subdirs where the user might drop files
        for basedir in [self.user_confpath, self.user_datapath]:
            if not os.path.isdir(basedir):
                os.mkdir(basedir)
                print 'Created basedir', basedir
        for datasubdir in ['backgrounds', 'brushes', 'scratchpads']:
            datadir = os.path.join(self.user_datapath, datasubdir)
            if not os.path.isdir(datadir):
                os.mkdir(datadir)
                print 'Created data subdir', datadir

        # Default location for our icons. The user's theme can override these.
        icon_theme = gtk.icon_theme_get_default()
        icon_theme.append_search_path(join(app_extradatapath, "icons"))

        # Icon sanity check
        if not icon_theme.has_icon('mypaint') \
                or not icon_theme.has_icon('mypaint-tool-brush'):
            print 'Error: Where have my icons gone?'
            print 'Icon search path:', icon_theme.get_search_path()
            print "Mypaint can't run sensibly without its icons; " \
                + "please check your installation."
            print 'see https://gna.org/bugs/?18460 for possible solutions'
            sys.exit(1)

        if pygtkcompat.USE_GTK3:
            gtk.Window.set_default_icon_name('mypaint')
        else:
            gtk.window_set_default_icon_name('mypaint')

        # Stock items, core actions, and menu structure
        builder_xml = join(self.datapath, "gui", "mypaint.xml")
        self.builder = gtk.Builder()
        self.builder.set_translation_domain("mypaint")
        self.builder.add_from_file(builder_xml)
        factory = self.builder.get_object("stock_icon_factory")
        factory.add_default()

        self.ui_manager = self.builder.get_object("app_ui_manager")
        signal_callback_objs = []

        gdk.set_program_class('MyPaint')

        self.pixmaps = PixbufDirectory(join(self.datapath, 'pixmaps'))
        self.cursor_color_picker = gdk.Cursor(
                  pygtkcompat.gdk.display_get_default(),
                  self.pixmaps.cursor_color_picker,
                  1, 30)
        self.cursors = CursorCache(self)

        # unmanaged main brush; always the same instance (we can attach settings_observers)
        # this brush is where temporary changes (color, size...) happen
        self.brush = brush.BrushInfo()
        self.brush.load_defaults()

        # Global pressure mapping function, ignored unless set
        self.pressure_mapping = None

        self.preferences = {}
        self.load_settings()

        self.scratchpad_filename = ""
        self.kbm = keyboard.KeyboardManager(self)
        self.doc = document.Document(self)
        signal_callback_objs.append(self.doc)
        signal_callback_objs.append(self.doc.modes)
        self.scratchpad_doc = document.Document(self, leader=self.doc)
        self.brushmanager = brushmanager.BrushManager(
                join(app_datapath, 'brushes'),
                join(user_datapath, 'brushes'),
                self)
        self.filehandler = filehandling.FileHandler(self)
        signal_callback_objs.append(self.filehandler)
        self.brushmodifier = brushmodifier.BrushModifier(self)
        self.line_mode_settings = linemode.LineModeSettings(self)

        # Button press mapping
        self.button_mapping = ButtonMapping()

        # Monitors changes of input device & saves device-specific brushes
        self.device_monitor = DeviceUseMonitor(self)

        if not self.preferences.get("scratchpad.last_opened_scratchpad", None):
            self.preferences["scratchpad.last_opened_scratchpad"] = self.filehandler.get_scratchpad_autosave()
        self.scratchpad_filename = self.preferences["scratchpad.last_opened_scratchpad"]

        self.brush_color_manager = BrushColorManager(self)
        self.brush_color_manager.set_picker_cursor(self.cursor_color_picker)
        self.brush_color_manager.set_data_path(self.datapath)

        self.init_brush_adjustments()

        self.layout_manager = layout.LayoutManager(
            prefs=self.preferences["layout.window_positions"],
            factory=windowing.window_factory,
            factory_opts=[self]  )
        self.drawWindow = self.layout_manager.get_widget_by_role("main-window")
        self.layout_manager.show_all()

        signal_callback_objs.append(self.drawWindow)

        # Connect signals defined in mypaint.xml
        callback_finder = CallbackFinder(signal_callback_objs)
        self.builder.connect_signals(callback_finder)

        self.kbm.start_listening()
        self.filehandler.doc = self.doc
        self.filehandler.filename = None
        pygtkcompat.gtk.accel_map_load(join(self.user_confpath,
                                            'accelmap.conf'))

        # Load the background settings window.
        # FIXME: this line shouldn't be needed, but we need to load this up
        # front to get any non-default background that the user has configured
        # from the preferences.
        self.layout_manager.get_subwindow_by_role("backgroundWindow")

        # And the brush settings window, or things like eraser mode will break.
        # FIXME: brush_adjustments should not be dependent on this
        self.layout_manager.get_subwindow_by_role("brushSettingsWindow")

        def at_application_start(*junk):
            col = self.brush_color_manager.get_color()
            self.brushmanager.select_initial_brush()
            self.brush_color_manager.set_color(col)
            if filenames:
                # Open only the first file, no matter how many has been specified
                # If the file does not exist just set it as the file to save to
                fn = filenames[0].replace('file:///', '/')
                # ^ some filebrowsers do this (should only happen with outdated
                #   mypaint.desktop)
                if not os.path.exists(fn):
                    self.filehandler.filename = fn
                else:
                    self.filehandler.open_file(fn)

            # Load last scratchpad
            if not self.preferences["scratchpad.last_opened_scratchpad"]:
                self.preferences["scratchpad.last_opened_scratchpad"] \
                         = self.filehandler.get_scratchpad_autosave()
                self.scratchpad_filename \
                         = self.preferences["scratchpad.last_opened_scratchpad"]
            if os.path.isfile(self.scratchpad_filename):
                try:
                    self.filehandler.open_scratchpad(self.scratchpad_filename)
                except AttributeError, e:
                    print "Scratchpad widget isn't initialised yet, so cannot centre"

            self.apply_settings()
            if not self.pressure_devices:
                print 'No pressure sensitive devices found.'
            self.drawWindow.present()

            # Handle fullscreen command line option
            if fullscreen:
                self.drawWindow.fullscreen_cb()

        gobject.idle_add(at_application_start)

    def save_settings(self):
        """Saves the current settings to persistent storage."""
        def save_config():
            settingspath = join(self.user_confpath, 'settings.json')
            jsonstr = helpers.json_dumps(self.preferences)
            f = open(settingspath, 'w')
            f.write(jsonstr)
            f.close()
        self.brushmanager.save_brushes_for_devices()
        self.brushmanager.save_brush_history()
        self.filehandler.save_scratchpad(self.scratchpad_filename)
        save_config()

    def apply_settings(self):
        """Applies the current settings."""
        self.update_input_mapping()
        self.update_input_devices()
        self.update_button_mapping()
        prefs_win = self.layout_manager.get_widget_by_role('preferencesWindow')
        prefs_win.update_ui()

    def load_settings(self):
        '''Loads the settings from persistent storage. Uses defaults if
        not explicitly configured'''
        def get_legacy_config():
            dummyobj = {}
            tmpdict = {}
            settingspath = join(self.user_confpath, 'settings.conf')
            if os.path.exists(settingspath):
                exec open(settingspath) in dummyobj
                tmpdict['saving.scrap_prefix'] = dummyobj['save_scrap_prefix']
                tmpdict['input.device_mode'] = dummyobj['input_devices_mode']
                tmpdict['input.global_pressure_mapping'] = dummyobj['global_pressure_mapping']
            return tmpdict
        def get_json_config():
            settingspath = join(self.user_confpath, 'settings.json')
            jsonstr = open(settingspath).read()
            try:
                return helpers.json_loads(jsonstr)
            except Exception, e:
                print "settings.json: %s" % (str(e),)
                print "warning: failed to load settings.json, using defaults"
                return {}
        if sys.platform == 'win32':
            import glib
            scrappre = join(glib.get_user_special_dir(glib.USER_DIRECTORY_DOCUMENTS).decode('utf-8'),'MyPaint','scrap')
        else:
            scrappre = '~/MyPaint/scrap'
        DEFAULT_CONFIG = {
            'saving.scrap_prefix': scrappre,
            'input.device_mode': 'screen',
            'input.global_pressure_mapping': [(0.0, 1.0), (1.0, 0.0)],
            'view.default_zoom': 1.0,
            'view.high_quality_zoom': True,
            'ui.hide_menubar_in_fullscreen': True,
            'ui.hide_toolbar_in_fullscreen': True,
            'ui.hide_subwindows_in_fullscreen': True,
            'ui.parts': dict(main_toolbar=True, menubar=True),
            'ui.feedback.scale': True,
            'ui.feedback.last_pos': False,
            'ui.feedback.symmetry': True,
            'ui.toolbar_items': dict(
                toolbar1_file=True,
                toolbar1_scrap=False,
                toolbar1_edit=True,
                toolbar1_blendmodes=False,
                toolbar1_linemodes=False,
                toolbar1_view_modes=True,
                toolbar1_view_manips=False,
                toolbar1_view_resets=True,
                toolbar1_subwindows=True,
            ),
            'saving.default_format': 'openraster',
            'brushmanager.selected_brush' : None,
            'brushmanager.selected_groups' : [],
            'frame.color_rgba': (0.12, 0.12, 0.12, 0.92),
            'misc.context_restores_color': True,

            "scratchpad.last_opened_scratchpad": "",

            # Default window positions.
            # See gui.layout.set_window_initial_position for the meanings
            # of the common x, y, w, and h settings
            "layout.window_positions": {

                # Main window default size. Sidebar width is saved here
                'main-window': dict(sbwidth=250, x=50, y=32, w=-50, h=-100),

                # Tool windows. These can be undocked (floating=True) or set
                # initially hidden (hidden=True), or be given an initial sidebar
                # index (sbindex=<int>) or height in the sidebar (sbheight=<int>)
                # Non-hidden entries determine the default set of tools.
<<<<<<< HEAD
                'colorSamplerWindow': dict(sbindex=1, floating=False, hidden=False,
                                           x=-200, y=128,
                                           w=200, h=300, sbheight=300),
                'colorSelectionWindow': dict(sbindex=0, floating=True, hidden=True,
                                             x=-128, y=64,
                                             w=200, h=250, sbheight=250),
                'brushSelectionWindow': dict(sbindex=2, floating=True,
                                             x=-128, y=-128,
                                             w=250, h=350, sbheight=350),
                'layersWindow': dict(sbindex=3, floating=True,
                                     x=128, y=-128,
                                     w=200, h=200, sbheight=200),
                'AnimationWindow': dict(sbindex=4, floating=True,
                                     x=128, y=128,
                                     w=200, h=300, sbheight=300),
=======
                'brushSelectionWindow': dict(
                        sbindex=2, floating=True, hidden=True,
                        x=-100, y=-150, w=250, h=350, sbheight=350),
                'layersWindow': dict(
                        sbindex=3, floating=True, hidden=True,
                        x=-460, y=-150, w=200, h=200, sbheight=200),
                'scratchWindow': dict(
                        sbindex=4, floating=True, hidden=True,
                        x=-555, y=125, w=300, h=250, sbheight=250),
                'colorWindow': dict(
                        sbindex=0, floating=True, hidden=True,
                        x=-100, y=125, w=250, h=300, sbheight=300),
                'previewWindow': dict(
                        sbindex=5, floating=True, hidden=True,
                        x=-600, y=150, w=250, h=250, sbheight=250),
>>>>>>> 5be6d448

                # Non-tool subwindows. These cannot be docked, and are all
                # intially hidden.
                'brushSettingsWindow': dict(x=-460, y=-128, w=300, h=300),
                'backgroundWindow': dict(),
                'inputTestWindow': dict(),
                'frameWindow': dict(),
                'preferencesWindow': dict(),
            },
            # Linux defaults.
            # Alt is the normal window resizing/moving key these days,
            # so provide a Ctrl-based equivalent for all alt actions.
            'input.button_mapping': {
                # Note that space is treated as a fake Button2
                '<Shift>Button1':          'StraightMode',
                '<Control>Button1':        'ColorPickMode',
                '<Alt>Button1':            'ColorPickMode',
                'Button2':                 'PanViewMode',
                '<Shift>Button2':          'RotateViewMode',
                '<Control>Button2':        'ZoomViewMode',
                '<Alt>Button2':            'ZoomViewMode',
                '<Control><Shift>Button2': 'FrameEditMode',
                '<Alt><Shift>Button2':     'FrameEditMode',
                'Button3':                 'ShowPopupMenu',
            },
        }
        if sys.platform == 'win32':
            # The Linux wacom driver inverts the button numbers of the
            # pen flip button, because middle-click is the more useful
            # action on Linux. However one of the two buttons is often
            # accidentally hit with the thumb while painting. We want
            # to assign panning to this button by default.
            linux_mapping = DEFAULT_CONFIG["input.button_mapping"]
            DEFAULT_CONFIG["input.button_mapping"] = {}
            for bp, actname in linux_mapping.iteritems():
                bp = bp.replace("Button2", "ButtonTMP")
                bp = bp.replace("Button3", "Button2")
                bp = bp.replace("ButtonTMP", "Button3")
                DEFAULT_CONFIG["input.button_mapping"][bp] = actname


        window_pos = DEFAULT_CONFIG["layout.window_positions"]
        self.window_names = window_pos.keys()
        self.preferences = DEFAULT_CONFIG.copy()
        try:
            user_config = get_json_config()
        except IOError:
            user_config = get_legacy_config()
        user_window_pos = user_config.get("layout.window_positions", {})
        # note: .update() replaces the window position dict, but we want to update it
        self.preferences.update(user_config)
        # update window_pos, and drop window names that don't exist any more
        # (we need to drop them because otherwise we will try to show a non-existing window)
        for role in self.window_names:
            if role in user_window_pos:
                window_pos[role] = user_window_pos[role]
        self.preferences["layout.window_positions"] = window_pos
        if 'ColorPickerPopup' in self.preferences["input.button_mapping"].values():
            # old config file; users who never assigned any buttons would
            # end up with Ctrl-Click color picker broken after upgrade
            self.preferences["input.button_mapping"] = DEFAULT_CONFIG["input.button_mapping"]

    def add_action_group(self, ag):
        self.ui_manager.insert_action_group(ag, -1)

    def find_action(self, name):
        for ag in self.ui_manager.get_action_groups():
            result = ag.get_action(name)
            if result is not None:
                return result

    def init_brush_adjustments(self):
        """Initializes all the brush adjustments for the current brush"""
        self.brush_adjustment = {}
        from brushlib import brushsettings
        for i, s in enumerate(brushsettings.settings_visible):
            adj = gtk.Adjustment(value=s.default, lower=s.min, upper=s.max, step_incr=0.01, page_incr=0.1)
            self.brush_adjustment[s.cname] = adj

    def update_button_mapping(self):
        self.button_mapping.update(self.preferences["input.button_mapping"])

    def update_input_mapping(self):
        p = self.preferences['input.global_pressure_mapping']
        if len(p) == 2 and abs(p[0][1]-1.0)+abs(p[1][1]-0.0) < 0.0001:
            # 1:1 mapping (mapping disabled)
            self.pressure_mapping = None
        else:
            # TODO: maybe replace this stupid mapping by a hard<-->soft slider?
            #       But then we would also need a "minimum pressure" setting,
            #       or else this often used workaround is no longer possible:
            #       http://wiki.mypaint.info/File:Pressure_workaround.png
            m = mypaintlib.MappingWrapper(1)
            m.set_n(0, len(p))
            for i, (x, y) in enumerate(p):
                m.set_point(0, i, x, 1.0-y)

            def mapping(pressure):
                return m.calculate_single_input(pressure)
            self.pressure_mapping = mapping

    def update_input_devices(self):
        # avoid doing this 5 times at startup
        modesetting = self.preferences['input.device_mode']
        if getattr(self, 'last_modesetting', None) == modesetting:
            return
        self.last_modesetting = modesetting

        # init extended input devices
        self.pressure_devices = []

        if pygtkcompat.USE_GTK3:
            display = pygtkcompat.gdk.display_get_default()
            device_mgr = display.get_device_manager()
            for device in device_mgr.list_devices(gdk.DeviceType.SLAVE):
                if device.get_source() == gdk.InputSource.KEYBOARD:
                    continue
                name = device.get_name().lower()
                n_axes = device.get_n_axes()
                if n_axes <= 0:
                    continue
                # TODO: may need exception voodoo, min/max checking etc. here
                #       like the GTK2 code below.
                for i in xrange(n_axes):
                    use = device.get_axis_use(i)
                    if use != gdk.AxisUse.PRESSURE:
                        continue
                    # Set preferred device mode
                    mode = getattr(gdk.InputMode, modesetting.upper())
                    if device.get_mode() != mode:
                        print 'Setting %s mode for "%s"' \
                          % (mode, device.get_name())
                        device.set_mode(mode)
                    # Record as a pressure-sensitive device
                    self.pressure_devices.append(name)
                    break
            return

        # GTK2/PyGTK
        print 'Looking for GTK devices with pressure:'
        for device in gdk.devices_list():
            #print device.name, device.source

            #if device.source in [gdk.SOURCE_PEN, gdk.SOURCE_ERASER]:
            # The above contition is True sometimes for a normal USB
            # Mouse. https://gna.org/bugs/?11215
            # In fact, GTK also just guesses this value from device.name.

            #print 'Device "%s" (%s) reports %d axes.' % (device.name, device.source.value_name, len(device.axes))

            pressure = False
            for use, val_min, val_max in device.axes:
                if use == gdk.AXIS_PRESSURE:
                    print 'Device "%s" has a pressure axis' % device.name
                    # Some mice have a third "pressure" axis, but without minimum or maximum.
                    if val_min == val_max:
                        print 'But the pressure range is invalid'
                    else:
                        pressure = True
                    break
            if not pressure:
                #print 'Skipping device "%s" because it has no pressure axis' % device.name
                continue

            name = device.name.lower()
            name = name.replace('-', ' ').replace('_', ' ')
            last_word = name.split()[-1]

            # Step 1: BLACKLIST
            if last_word == 'pad':
                # Setting the intuos3 pad into "screen mode" causes
                # glitches when you press a pad-button in mid-stroke,
                # and it's not a pointer device anyway. But it reports
                # axes almost identical to the pen and eraser.
                #
                # device.name is usually something like "wacom intuos3 6x8 pad" or just "pad"
                print 'Skipping "%s" (probably wacom keypad device)' % device.name
                continue
            if last_word == 'touchpad':
                print 'Skipping "%s" (probably a laptop touchpad without pressure info)' % device.name
                continue
            if last_word == 'cursor':
                # for wacom, this is the "normal" mouse and does not work in screen mode
                print 'Skipping "%s" (probably wacom mouse device)' % device.name
                continue
            if 'keyboard' in name:
                print 'Skipping "%s" (probably a keyboard)' % device.name
                continue
            if 'mouse' in name and 'mousepen' not in name:
                print 'Skipping "%s" (probably a mouse)' % device.name
                continue

            # Step 2: WHITELIST
            #
            # Required now as too many input devices report a pressure
            # axis with recent Xorg versions. Wrongly enabling them
            # breaks keyboard and/or mouse input in random ways.
            #
            tablet_strings  = '''
            tablet pressure graphic stylus eraser pencil brush
            wacom bamboo intuos graphire cintiq
            hanvon rollick graphicpal artmaster sentip
            genius mousepen
            aiptek
            touchcontroller
            '''
            match = False
            for s in tablet_strings.split():
                if s in name:
                    match = True

            words = name.split()
            if 'pen' in words or 'art' in words:
                match = True
            if 'uc logic' in name:
                match = True

            if not match:
                print 'Skipping "%s" (not in the list of known tablets)' % device.name
                continue

            self.pressure_devices.append(device.name)
            mode = getattr(gdk, 'MODE_' + modesetting.upper())
            if device.mode != mode:
                print 'Setting %s mode for "%s"' % (modesetting, device.name)
                device.set_mode(mode)
        print ''

    def save_gui_config(self):
        pygtkcompat.gtk.accel_map_save(join(self.user_confpath, 'accelmap.conf'))
        self.save_settings()

    def message_dialog(self, text, type=gtk.MESSAGE_INFO, flags=0,
                       secondary_text=None, long_text=None, title=None):
        """Utility function to show a message/information dialog.
        """
        d = gtk.MessageDialog(self.drawWindow, flags=flags, type=type,
                              buttons=gtk.BUTTONS_OK)
        d.set_markup(text)
        if title is not None:
            d.set_title(title)
        if secondary_text is not None:
            d.format_secondary_markup(secondary_text)
        if long_text is not None:
            buf = gtk.TextBuffer()
            buf.set_text(long_text)
            tv = gtk.TextView(buf)
            tv.show()
            tv.set_editable(False)
            tv.set_wrap_mode(gtk.WRAP_WORD_CHAR)
            scrolls = gtk.ScrolledWindow()
            scrolls.show()
            scrolls.set_policy(gtk.POLICY_AUTOMATIC, gtk.POLICY_ALWAYS)
            scrolls.add(tv)
            scrolls.set_size_request(-1, 300)
            scrolls.set_shadow_type(gtk.SHADOW_IN)
            d.get_message_area().pack_start(scrolls)
        d.run()
        d.destroy()

    def pick_color_at_pointer(self, widget, size=3):
        """Set the brush colour from the current pointer position on screen.

        This is a wrapper for `gui.colors.get_color_at_pointer()`, and
        additionally sets the current brush colour.

        """
        # Due to a performance bug, color picking can take more time
        # than we have between two motion events (about 8ms).
        if hasattr(self, 'delayed_color_pick_id'):
            gobject.source_remove(self.delayed_color_pick_id)

        def delayed_color_pick():
            del self.delayed_color_pick_id
            color = colors.get_color_at_pointer(widget.get_display(), size)
            self.brush_color_manager.set_color(color)

        self.delayed_color_pick_id = gobject.idle_add(delayed_color_pick)


class DeviceUseMonitor (object):
    """Monitors device uses and detects changes.
    """

    def __init__(self, app):
        """Initialize.

        :param app: the main Application singleton.
        """
        object.__init__(self)
        self.app = app
        self.device_observers = []   #: See `device_used()`.
        self._last_event_device = None
        self._last_pen_device = None
        self.device_observers.append(self.device_changed_cb)


    def device_used(self, device):
        """Notify about a device being used; for use by controllers etc.

        :param device: the device being used

        If the device has changed, this method then notifies the registered
        observers via callbacks in device_observers. Callbacks are invoked as

            callback(old_device, new_device)

        This method returns True if the device was the same as the previous
        device, and False if it has changed.

        """
        if device == self._last_event_device:
            return True
        for func in self.device_observers:
            func(self._last_event_device, device)
        self._last_event_device = device
        return False


    def device_is_eraser(self, device):
        if device is None:
            return False
        return device.source == gdk.SOURCE_ERASER \
                or 'eraser' in device.name.lower()


    def device_changed_cb(self, old_device, new_device):
        # small problem with this code: it doesn't work well with brushes that
        # have (eraser not in [1.0, 0.0])

        if pygtkcompat.USE_GTK3:
            new_device.name = new_device.props.name
            new_device.source = new_device.props.input_source

        print 'device change:', new_device.name, new_device.source

        # When editing brush settings, it is often more convenient to use the
        # mouse. Because of this, we don't restore brushsettings when switching
        # to/from the mouse. We act as if the mouse was identical to the last
        # active pen device.

        if new_device.source == gdk.SOURCE_MOUSE and self._last_pen_device:
            new_device = self._last_pen_device
        if new_device.source == gdk.SOURCE_PEN:
            self._last_pen_device = new_device
        if old_device and old_device.source == gdk.SOURCE_MOUSE \
                    and self._last_pen_device:
            old_device = self._last_pen_device

        bm = self.app.brushmanager
        if old_device:
            # Clone for saving
            old_brush = bm.clone_selected_brush(name=None)
            bm.store_brush_for_device(old_device.name, old_brush)

        if new_device.source == gdk.SOURCE_MOUSE:
            # Avoid fouling up unrelated devbrushes at stroke end
            self.app.preferences.pop('devbrush.last_used', None)
        else:
            # Select the brush and update the UI.
            # Use a sane default if there's nothing associated
            # with the device yet.
            brush = bm.fetch_brush_for_device(new_device.name)
            if brush is None:
                if self.device_is_eraser(new_device):
                    brush = bm.get_default_eraser()
                else:
                    brush = bm.get_default_brush()
            self.app.preferences['devbrush.last_used'] = new_device.name
            bm.select_brush(brush)


class PixbufDirectory:
    def __init__(self, dirname):
        self.dirname = dirname
        self.cache = {}

    def __getattr__(self, name):
        if name not in self.cache:
            try:
                pixbuf = gdk.pixbuf_new_from_file(join(self.dirname, name + '.png'))
            except gobject.GError, e:
                raise AttributeError, str(e)
            self.cache[name] = pixbuf
        return self.cache[name]


class CursorCache (object):
    """Cache of custom cursors for actions."""

    # Known cursor names and their hot pixels
    CURSOR_HOTSPOTS = {
        "cursor_arrow": (1, 1),
        "cursor_arrow_move": (1, 1),
        "cursor_pencil": (7, 22),
        "cursor_hand_open": (11, 12),
        "cursor_hand_closed": (11, 12),
        "cursor_crosshair_open": (11, 11),
        "cursor_crosshair_closed": (11, 11),
        "cursor_crosshair_precise_open": (12, 11),
        "cursor_move_n_s": (11, 11),
        "cursor_move_w_e": (11, 11),
        "cursor_move_nw_se": (11, 11),
        "cursor_move_ne_sw": (11, 11),
        "cursor_forbidden_everywhere": (11, 11),
        "cursor_arrow_forbidden": (7, 4),
        "cursor_arrow": (7, 4),
    }

    def __init__(self, app):
        object.__init__(self)
        self.app = app
        self.cache = {}


    def get_overlay_cursor(self, icon_pixbuf, cursor_name="cursor_arrow"):
        """Returns an overlay cursor. Not cached.

        :param icon_pixbuf: a gdk.Pixbuf containing a small (~22px) image,
           or None
        :param cursor_name: name of a pixmaps/ cursor image to use for the
           pointer part, minus the .png

        The overlay icon will be overlaid to the bottom and right of the
        returned cursor image.

        """

        pointer_pixbuf = getattr(self.app.pixmaps, cursor_name)
        pointer_w = pointer_pixbuf.get_width()
        pointer_h = pointer_pixbuf.get_height()
        hot_x, hot_y = self.CURSOR_HOTSPOTS.get(cursor_name, (None, None))
        if hot_x is None:
            hot_x = 1
            hot_y = 1

        cursor_pixbuf = pygtkcompat.GdkPixbufCompat.new(gdk.COLORSPACE_RGB,
                                                        True, 8, 32, 32)
        cursor_pixbuf.fill(0x00000000)

        pointer_pixbuf.composite(cursor_pixbuf, 0, 0, pointer_w, pointer_h,
                               0, 0, 1, 1, gdk.INTERP_NEAREST, 255)
        if icon_pixbuf is not None:
            icon_w = icon_pixbuf.get_width()
            icon_h = icon_pixbuf.get_height()
            icon_x = 32 - icon_w
            icon_y = 32 - icon_h
            icon_pixbuf.composite(cursor_pixbuf, icon_x, icon_y, icon_w, icon_h,
                                  icon_x, icon_y, 1, 1, gdk.INTERP_NEAREST, 255)

        display = self.app.drawWindow.get_display()
        cursor = gdk.Cursor(display, cursor_pixbuf, hot_x, hot_y)
        return cursor


    def get_pixmaps_cursor(self, pixmap_name, cursor_name="cursor_arrow"):
        """Returns an overlay cursor for a named PNG in pixmaps/. Cached.

        :param pixmap_name: the name of a file in pixmaps/, minus the .png,
           containing a small (~22px) image, or None
        :param cursor_name: name of a pixmaps/ cursor image to use for the
           pointer part, minus the .png

        """
        # Return from cache, if we have an entry
        cache_key = ("pixmaps", pixmap_name, cursor_name)
        if cache_key in self.cache:
            return self.cache[cache_key]

        # Build cursor
        if pixmap_name is Npne:
            pixbuf = None
        else:
            pixbuf = getattr(self.app.pixmaps, pixmap_name)
        cursor = self.get_overlay_cursor(pixbuf, cursor_name)

        # Cache and return
        self.cache[cache_key] = cursor
        return cursor


    def get_freehand_cursor(self, cursor_name="cursor_crosshair_precise_open"):
        """Returns a cursor for the current app.brush. Cached.

        :param cursor_name: name of a pixmaps/ image to use, minus the .png

        An icon for the brush blend mode will be overlaid to the bottom and
        right of the cursor image.

        """
        # Pick an icon
        if self.app.brush.is_eraser():
            icon_name = "mypaint-brush-blend-mode-eraser"
        elif self.app.brush.is_alpha_locked():
            icon_name = "mypaint-brush-blend-mode-alpha-lock"
        elif self.app.brush.is_colorize():
            icon_name = "mypaint-brush-blend-mode-colorize"
        else:
            icon_name = None
        return self.get_icon_cursor(icon_name, cursor_name)


    def get_action_cursor(self, action_name, cursor_name="cursor_arrow"):
        """Returns an overlay cursor for a named action. Cached.

        :param action_name: the name of a GtkAction defined in mypaint.xml
        :param cursor_name: name of a pixmaps/ image to use, minus the .png

        The action's icon will be overlaid at a small size to the bottom and
        right of the cursor image.

        """
        # Find a small action icon for the overlay
        action = self.app.find_action(action_name)
        if action is None:
            return gdk.Cursor(gdk.BOGOSITY)
        icon_name = action.get_icon_name()
        if icon_name is None:
            return gdk.Cursor(gdk.BOGOSITY)
        return self.get_icon_cursor(icon_name, cursor_name)


    def get_icon_cursor(self, icon_name, cursor_name="cursor_arrow"):
        """Returns an overlay cursor for a named icon. Cached.

        :param icon_name: themed icon system name.
        :param cursor_name: name of a pixmaps/ image to use, minus the .png

        The icon will be overlaid at a small size to the bottom and right of
        the cursor image.

        """

        # Return from cache, if we have an entry
        cache_key = ("actions", icon_name, cursor_name)
        if cache_key in self.cache:
            return self.cache[cache_key]

        if icon_name is not None:
            # Look up icon via the user's current theme
            icon_theme = gtk.icon_theme_get_default()
            icon_size = min(gtk.icon_size_lookup(gtk.ICON_SIZE_SMALL_TOOLBAR))
            icon_pixbuf = icon_theme.load_icon(icon_name, icon_size, 0)
        else:
            icon_pixbuf = None

        # Build cursor
        cursor = self.get_overlay_cursor(icon_pixbuf, cursor_name)

        # Cache and return
        self.cache[cache_key] = cursor
        return cursor


class CallbackFinder:
    """Finds callbacks amongst a list of objects.

    It's not possible to call `GtkBuilder.connect_signals()` more than once,
    but we use more tnan one backend object. Thus, this little workaround is
    necessary during construction.

    See http://stackoverflow.com/questions/4637792

    """

    def __init__(self, objects):
        self._objs = list(objects)

    def __getitem__(self, name):
        # PyGTK/GTK2 uses getitem
        name = str(name)
        found = [getattr(obj, name) for obj in self._objs
                  if hasattr(obj, name)]
        if len(found) == 1:
            return found[0]
        elif len(found) > 1:
            print "WARNING: ambiguity: %r resolves to %r" % (name, found)
            print "WARNING: using first match only."
            return found[0]
        else:
            raise AttributeError, "No method named %r was defined " \
                "on any of %r" % (name, self._objs)

    # PyGI/GTK3's override uses getattr()
    __getattr__ = __getitem__
<|MERGE_RESOLUTION|>--- conflicted
+++ resolved
@@ -348,23 +348,7 @@
                 # initially hidden (hidden=True), or be given an initial sidebar
                 # index (sbindex=<int>) or height in the sidebar (sbheight=<int>)
                 # Non-hidden entries determine the default set of tools.
-<<<<<<< HEAD
-                'colorSamplerWindow': dict(sbindex=1, floating=False, hidden=False,
-                                           x=-200, y=128,
-                                           w=200, h=300, sbheight=300),
-                'colorSelectionWindow': dict(sbindex=0, floating=True, hidden=True,
-                                             x=-128, y=64,
-                                             w=200, h=250, sbheight=250),
-                'brushSelectionWindow': dict(sbindex=2, floating=True,
-                                             x=-128, y=-128,
-                                             w=250, h=350, sbheight=350),
-                'layersWindow': dict(sbindex=3, floating=True,
-                                     x=128, y=-128,
-                                     w=200, h=200, sbheight=200),
-                'AnimationWindow': dict(sbindex=4, floating=True,
-                                     x=128, y=128,
-                                     w=200, h=300, sbheight=300),
-=======
+
                 'brushSelectionWindow': dict(
                         sbindex=2, floating=True, hidden=True,
                         x=-100, y=-150, w=250, h=350, sbheight=350),
@@ -374,13 +358,15 @@
                 'scratchWindow': dict(
                         sbindex=4, floating=True, hidden=True,
                         x=-555, y=125, w=300, h=250, sbheight=250),
+                'animationWindow': dict(
+                        sbindex=4, floating=True,
+                        x=128, y=128, w=200, h=300, sbheight=300),
                 'colorWindow': dict(
                         sbindex=0, floating=True, hidden=True,
                         x=-100, y=125, w=250, h=300, sbheight=300),
                 'previewWindow': dict(
                         sbindex=5, floating=True, hidden=True,
                         x=-600, y=150, w=250, h=250, sbheight=250),
->>>>>>> 5be6d448
 
                 # Non-tool subwindows. These cannot be docked, and are all
                 # intially hidden.
