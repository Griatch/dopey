<!--
Defines some, but not all, of MyPaint's core UI.
Perhaps an increasing amount.
-->
<interface>

<object class="GtkIconFactory" id="stock_icon_factory">
  <!-- Custom stock icon mapping -->
  <sources>
    <!-- View manipulation -->
    <source stock-id="mypaint-view-rotate-left"
           icon-name="mypaint-view-rotate-anticlockwise"/>
    <source stock-id="mypaint-view-rotate-right"
           icon-name="mypaint-view-rotate-clockwise"/>
    <source stock-id="mypaint-view-mirror-horizontal"
           icon-name="mypaint-view-mirror-horizontal"/>
    <source stock-id="mypaint-view-mirror-vertical"
           icon-name="mypaint-view-mirror-vertical"/>
    <!-- Blend modes -->
    <source stock-id="mypaint-brush-blend-modes"
           icon-name="mypaint-brush-blend-modes"/>
    <source stock-id="mypaint-brush-blend-mode-normal"
           icon-name="mypaint-brush-blend-mode-normal"/>
    <source stock-id="mypaint-brush-blend-mode-eraser"
           icon-name="mypaint-brush-blend-mode-eraser"/>
    <source stock-id="mypaint-brush-blend-mode-alpha-lock"
           icon-name="mypaint-brush-blend-mode-alpha-lock"/>
    <source stock-id="mypaint-brush-blend-mode-colorize"
           icon-name="mypaint-brush-blend-mode-colorize"/>
    <!-- Brush modifications -->
    <source stock-id="mypaint-brush-mods-active"
           icon-name="mypaint-brush-mods-active"/>
    <source stock-id="mypaint-brush-mods-inactive"
           icon-name="mypaint-brush-mods-inactive"/>
    <!-- Editing modes -->
    <source stock-id="mypaint-symmetry-mode" icon-name="mypaint-symmetry"/>
    <source stock-id="mypaint-line-mode" icon-name="mypaint-line-mode"/>
    <source stock-id="mypaint-line-mode-freehand"
           icon-name="mypaint-line-mode-freehand"/>
    <source stock-id="mypaint-line-mode-straight"
           icon-name="mypaint-line-mode-straight"/>
    <source stock-id="mypaint-line-mode-sequence"
           icon-name="mypaint-line-mode-sequence"/>
    <source stock-id="mypaint-line-mode-ellipse"
           icon-name="mypaint-line-mode-ellipse"/>
  </sources>
</object><!-- /stock_iconfactory -->


<object class="GtkUIManager" id="app_ui_manager">
  <!-- Defines GtkActions for commands -->
  <!--

    NOTE: each stock_id should be used only once, for the application-wide,
    main-document actions rather than for little things like brushes, palettes
    etc. This is particularly important when reusing regular GTK stock icons
    whose stock items define keyboard shortcuts: when the "little" actions are
    too unimportant to declare their own, the stock accelerators will be used
    instead, which typically isn't what we want.
    
    Use icon-name instead for "little" actions.

  -->
  <ui/><!-- TODO: move menu.xml here? -->
  <child>
    <object class="GtkActionGroup" id="FileActions">
      <!-- Document loading and saving -->
      <child>
        <object class="GtkAction" id="New">
          <property name="stock_id">gtk-new</property>
          <property name="label" translatable="yes"
            context="Menu|File|">New</property>
          <property name="tooltip" translatable="yes"
            >Start with a new blank canvas</property>
          <signal name="activate" handler="new_cb"/>
        </object>
        <accelerator key="n" modifiers="GDK_CONTROL_MASK"/>
      </child>
      <child>
        <object class="GtkAction" id="Open">
          <property name="stock_id">gtk-open</property>
          <property name="label" translatable="yes"
            context="Menu|File|">Open...</property>
          <property name="tooltip" translatable="yes"
            >Open a file, replacing the current painting</property>
          <signal name="activate" handler="open_cb"/>
        </object>
        <accelerator key="o" modifiers="GDK_CONTROL_MASK"/>
      </child>
      <child>
        <object class="GtkAction" id="OpenLast">
          <property name="label" translatable="yes"
            context="Menu|File|">Open Most Recent</property>
          <property name="tooltip" translatable="yes"
            >Open the last file you saved</property>
          <signal name="activate" handler="open_last_cb"/>
        </object>
        <accelerator key="F3"/>
      </child>
      <child>
        <object class="GtkAction" id="Reload">
          <property name="stock_id">gtk-revert-to-saved</property>
          <property name="label" translatable="yes"
            context="Menu|File|">Revert</property>
          <property name="tooltip" translatable="yes"
            >Reload the current file</property>
          <signal name="activate" handler="reload_cb"/>
        </object>
        <accelerator key="F5"/>
      </child>
      <child>
        <object class="GtkAction" id="Save">
          <property name="stock_id">gtk-save</property>
          <property name="label" translatable="yes"
            context="Menu|File|">Save</property>
          <property name="tooltip" translatable="yes"
            >Save to a file</property>
          <signal name="activate" handler="save_cb"/>
        </object>
        <accelerator key="s" modifiers="GDK_CONTROL_MASK"/>
      </child>
      <child>
        <object class="GtkAction" id="SaveAs">
          <property name="stock_id">gtk-save-as</property>
          <property name="label" translatable="yes"
            context="Menu|File|">Save As...</property>
          <property name="tooltip" translatable="yes"
            >Save to a file with a new name</property>
          <signal name="activate" handler="save_as_cb"/>
        </object>
        <accelerator key="s" modifiers="GDK_CONTROL_MASK | GDK_SHIFT_MASK"/>
      </child>
      <child>
        <object class="GtkAction" id="Export">
          <property name="icon-name">gtk-save-as</property>
          <property name="label" translatable="yes"
            context="Menu|File|">Export...</property>
          <property name="tooltip" translatable="yes">Export to a file</property>
          <signal name="activate" handler="save_as_cb"/>
        </object>
        <accelerator key="e" modifiers="GDK_CONTROL_MASK | GDK_SHIFT_MASK"/>
      </child>
      <child>
        <object class="GtkAction" id="SaveScrap">
          <property name="stock_id">gtk-add</property>
          <property name="label" translatable="yes"
            context="Menu|File|">Save As Scrap</property>
          <property name="tooltip" translatable="yes"
            >Saves to a new scrap file. If the drawing is currently saved as a scrap, this will write a new revision of it.</property>
          <signal name="activate" handler="save_scrap_cb"/>
        </object>
        <accelerator key="F2"/>
      </child>
      <child>
        <object class="GtkAction" id="PrevScrap">
          <property name="stock_id">gtk-go-back</property>
          <property name="label" translatable="yes"
            context="Menu|File|">Open Previous Scrap</property>
          <property name="tooltip" translatable="yes"
            >Load the previous scrap file, replacing the current drawing</property>
          <signal name="activate" handler="open_scrap_cb"/>
        </object>
        <accelerator key="F6"/>
      </child>
      <child>
        <object class="GtkAction" id="NextScrap">
          <property name="stock_id">gtk-go-forward</property>
          <property name="label" translatable="yes"
            context="Menu|File|">Open Next Scrap</property>
          <property name="tooltip" translatable="yes"
            >Load the next scrap file, replacing the current drawing</property>
          <signal name="activate" handler="open_scrap_cb"/>
        </object>
        <accelerator key="F7"/>
      </child>
    </object><!-- /FileActions -->
  </child>
  <child>
    <object class="GtkActionGroup" id="DocumentActions">
      <!-- Actions affecting the current document -->
      <!-- Dropdown ToolActions: defined in gui.toolbar -->
      <child>
        <object class="MyPaintCustomToolAction" id="ColorDropdown">
          <property name="tooltip" translatable="yes" context="toolbar|"
            >Current Color</property>
        </object>
      </child>
      <child>
        <object class="MyPaintCustomToolAction" id="BrushDropdown">
          <property name="tooltip" translatable="yes" context="toolbar|"
            >Current Brush</property>
        </object>
      </child>
      <child>
        <object class="MyPaintCustomToolAction" id="BrushSettingsDropdown">
          <property name="tooltip" translatable="yes" context="toolbar|"
            >Brush settings</property>
        </object>
      </child>
      <child>
        <object class="MyPaintCustomToolAction" id="LineDropdown">
          <property name="tooltip" translatable="yes" context="toolbar|"
            >Line Mode</property>
        </object>
      </child>
      <!-- Undo stack -->
      <child>
        <object class="GtkAction" id="Undo">
          <property name="stock_id">gtk-undo</property>
          <signal name="activate" handler="undo_cb"/>
        </object>
        <accelerator key="z"/>
      </child>
      <child>
        <object class="GtkAction" id="Redo">
          <property name="stock_id">gtk-redo</property>
          <signal name="activate" handler="redo_cb"/>
        </object>
        <accelerator key="y"/>
      </child>
      <!-- Brush size -->
      <child>
        <object class="GtkAction" id="Bigger">
          <property name="label" translatable="yes"
            context="Menu|Brush|">Bigger</property>
          <property name="tooltip" translatable="yes"
            >Increase brush radius</property>
          <signal name="activate" handler="brush_bigger_cb"/>
        </object>
        <accelerator key="f"/>
      </child>
      <child>
        <object class="GtkAction" id="Smaller">
          <property name="label" translatable="yes"
            context="Menu|Brush|">Smaller</property>
          <property name="tooltip" translatable="yes"
            >Decrease brush radius</property>
          <signal name="activate" handler="brush_smaller_cb"/>
        </object>
        <accelerator key="d"/>
      </child>
      <!-- Brush opacity -->
      <child>
        <object class="GtkAction" id="MoreOpaque">
          <property name="label" translatable="yes"
            context="Menu|Brush|">Increase Opacity</property>
          <property name="tooltip" translatable="yes"
            >Increase brush opacity</property>
          <signal name="activate" handler="more_opaque_cb"/>
        </object>
        <accelerator key="s"/>
      </child>
      <child>
        <object class="GtkAction" id="LessOpaque">
          <property name="label" translatable="yes"
            context="Menu|Brush|">Decrease Opacity</property>
          <property name="tooltip" translatable="yes"
            >Decrease brush opacity</property>
          <signal name="activate" handler="less_opaque_cb"/>
        </object>
        <accelerator key="a"/>
      </child>
      <!-- Brush painting color -->
      <child>
        <object class="GtkAction" id="Brighter">
          <property name="label" translatable="yes"
            context="Menu|Color|Adjust Color|">Brighter</property>
          <property name="tooltip" translatable="yes"
            >Increase color brightness</property>
          <signal name="activate" handler="brighter_cb"/>
        </object>
      </child>
      <child>
        <object class="GtkAction" id="Darker">
          <property name="label" translatable="yes"
            context="Menu|Color|Adjust Color|">Darker</property>
          <property name="tooltip" translatable="yes"
            >Decrease color brightness</property>
          <signal name="activate" handler="darker_cb"/>
        </object>
      </child>
      <child>
        <object class="GtkAction" id="IncreaseHue">
          <property name="label" translatable="yes"
            context="Menu|Color|Adjust Color|">Hue Anticlockwise</property>
          <property name="tooltip" translatable="yes"
            >Rotate color hue anticlockwise</property>
          <signal name="activate" handler="increase_hue_cb"/>
        </object>
      </child>
      <child>
        <object class="GtkAction" id="DecreaseHue">
          <property name="label" translatable="yes"
            context="Menu|Color|Adjust Color|">Hue Clockwise</property>
          <property name="tooltip" translatable="yes"
            >Rotate color hue clockwise</property>
          <signal name="activate" handler="decrease_hue_cb"/>
        </object>
      </child>
      <child>
        <object class="GtkAction" id="Purer">
          <property name="label" translatable="yes"
            context="Menu|Color|Adjust Color|">Purer</property>
          <property name="tooltip" translatable="yes"
            >Increase color saturation</property>
          <signal name="activate" handler="purer_cb"/>
        </object>
      </child>
      <child>
        <object class="GtkAction" id="Grayer">
          <property name="label" translatable="yes"
            context="Menu|Color|Adjust Color|">Grayer</property>
          <property name="tooltip" translatable="yes"
            >Decrease color saturation</property>
          <signal name="activate" handler="grayer_cb"/>
        </object>
      </child>
      <!-- Context (saving and restoring bushes and colours) -->
      <!-- More actions are added by doc.init_context_actions() -->
      <child>
        <object class="GtkAction" id="PickContext">
          <property name="label" translatable="yes"
            context="Menu|Brush|">Pick Stroke and Layer</property>
          <property name="tooltip" translatable="yes"
            >Pick brushstroke: settings and layer</property>
          <property name="stock_id">gtk-jump-to</property>
          <signal name="activate" handler="pick_context_cb"/>
        </object>
        <accelerator key="w"/>
      </child>
      <child>
        <object class="GtkToggleAction" id="ContextRestoreColor">
          <property name="label" translatable="yes"
            context="Menu|Brush|Shortcut Keys|">Restore Color</property>
          <signal name="activate" handler="context_toggle_color_cb"/>
        </object>
      </child>
      <child>
        <object class="GtkAction" id="ContextStore">
          <property name="label" translatable="yes"
            context="Menu|Brush|Shortcut Keys|"
            >Save to Most Recent</property>
          <property name="tooltip" translatable="yes"
            >Save brush to the most recent shortcut</property>
          <signal name="activate" handler="context_cb"/>
        </object>
        <accelerator key="q"/>
      </child>
      <!-- Layers stack manipulation -->
      <!--

        Layer operations in MyPaint are often the equivalent of major editing
        operations in other apps, so some of these get stock_ids.

      -->
      <child>
        <object class="GtkAction" id="ClearLayer">
          <property name="stock_id">gtk-clear</property>
          <property name="label" translatable="yes"
            context="Menu|Layer|">Clear</property>
          <property name="tooltip" translatable="yes"
            >Clear the current layer</property>
          <signal name="activate" handler="clear_layer_cb"/>
        </object>
        <accelerator key="Delete"/>
      </child>
      <child>
        <object class="GtkAction" id="CopyLayer">
          <property name="stock_id">gtk-copy</property>
          <property name="label" translatable="yes"
            context="Menu|Layer|">Copy</property>
          <property name="tooltip" translatable="yes"
            >Copy the current layer to the clipboard</property>
          <signal name="activate" handler="copy_cb"/>
        </object>
        <accelerator key="c" modifiers="GDK_CONTROL_MASK"/>
      </child>
      <child>
        <object class="GtkAction" id="PasteLayer">
          <property name="stock_id">gtk-paste</property>
          <property name="label" translatable="yes"
            context="Menu|Layer|">Paste</property>
          <property name="tooltip" translatable="yes"
            >Replaces the layer with the clipboard's contents</property>
          <signal name="activate" handler="paste_cb"/>
        </object>
        <accelerator key="v" modifiers="GDK_CONTROL_MASK"/>
      </child>
      <child>
        <object class="GtkAction" id="PickLayer">
          <property name="label" translatable="yes"
            context="Menu|Layer|Go to Layer|">At Cursor</property>
          <property name="tooltip" translatable="yes"
            >Choose a layer by picking a brushstroke on it</property>
          <signal name="activate" handler="pick_layer_cb"/>
        </object>
        <accelerator key="h"/>
      </child>
      <child>
        <object class="GtkAction" id="LayerFG">
          <property name="stock_id">gtk-go-up</property>
          <property name="label" translatable="yes"
            context="Menu|Layer|Go to Layer|">Above</property>
          <property name="tooltip" translatable="yes"
            >Go one layer up in the layers stack</property>
          <signal name="activate" handler="layer_fg_cb"/>
        </object>
        <accelerator key="Page_Up"/>
      </child>
      <child>
        <object class="GtkAction" id="LayerBG">
          <property name="stock_id">gtk-go-down</property>
          <property name="label" translatable="yes"
            context="Menu|Layer|Go to Layer|">Below</property>
          <property name="tooltip" translatable="yes"
            >Go one layer down in the layers stack</property>
          <signal name="activate" handler="layer_bg_cb"/>
        </object>
        <accelerator key="Page_Down"/>
      </child>
      <child>
        <object class="GtkAction" id="NewLayerFG">
          <property name="icon-name">gtk-add</property>
          <property name="label" translatable="yes"
            context="Menu|Layer|">New (above)</property>
          <property name="tooltip" translatable="yes"
            >Add a new layer above the current layer</property>
          <signal name="activate" handler="new_layer_cb"/>
        </object>
        <accelerator key="Page_Up" modifiers="GDK_CONTROL_MASK"/>
      </child>
      <child>
        <object class="GtkAction" id="NewLayerBG">
          <property name="label" translatable="yes"
            context="Menu|Layer|">New (below)</property>
          <property name="tooltip" translatable="yes"
            >Add a new layer below the current layer</property>
          <signal name="activate" handler="new_layer_cb"/>
        </object>
        <accelerator key="Page_Down" modifiers="GDK_CONTROL_MASK"/>
      </child>
      <child>
        <object class="GtkAction" id="MergeLayer">
          <!-- FIXME: need a better icon -->
          <property name="icon-name">gtk-dnd-multiple</property>
          <property name="label" translatable="yes"
            context="Menu|Layer|">Merge Down</property>
          <property name="tooltip" translatable="yes"
            >Merge layer with the one beneath it</property>
          <signal name="activate" handler="merge_layer_cb"/>
        </object>
        <accelerator key="Delete" modifiers="GDK_CONTROL_MASK"/>
      </child>
      <child>
        <object class="GtkAction" id="RemoveLayer">
          <property name="stock_id">gtk-delete</property>
          <property name="label" translatable="yes"
            context="Menu|Layer|">Delete</property>
          <property name="tooltip" translatable="yes"
            >Delete the current layer</property>
          <signal name="activate" handler="remove_layer_cb"/>
        </object>
        <accelerator key="Delete" modifiers="GDK_SHIFT_MASK"/>
      </child>
      <child>
        <object class="GtkAction" id="ConvertLayerToNormalMode">
          <property name="label" translatable="yes"
            context="Menu|Layer">Convert to Normal mode</property>
          <signal name="activate" handler="convert_layer_to_normal_mode_cb"/>
        </object>
      </child>
      <child>
        <object class="GtkAction" id="IncreaseLayerOpacity">
          <property name="label" translatable="yes"
            context="Menu|Layer|Opacity|">Increase</property>
          <signal name="activate" handler="layer_increase_opacity"/>
        </object>
        <accelerator key="p" modifiers="GDK_SHIFT_MASK"/>
      </child>
      <child>
        <object class="GtkAction" id="DecreaseLayerOpacity">
          <property name="label" translatable="yes"
            context="Menu|Layer|Opacity|">Decrease</property>
          <signal name="activate" handler="layer_decrease_opacity"/>
        </object>
        <accelerator key="o" modifiers="GDK_SHIFT_MASK"/>
      </child>
      <child>
        <object class="GtkAction" id="RaiseLayerInStack">
          <property name="label" translatable="yes"
            context="Menu|Layer|">Raise</property>
          <property name="tooltip" translatable="yes"
            >Raise the current layer one step in the layers stack</property>
          <property name="icon-name">gtk-go-up</property>
          <signal name="activate" handler="move_layer_in_stack_cb"/>
        </object>
      </child>
      <child>
        <object class="GtkAction" id="LowerLayerInStack">
          <property name="label" translatable="yes"
            context="Menu|Layer|">Lower</property>
          <property name="tooltip" translatable="yes"
            >Lower the current layer one step in the layers stack</property>
          <property name="icon-name">gtk-go-down</property>
          <signal name="activate" handler="move_layer_in_stack_cb"/>
        </object>
      </child>
      <child>
        <object class="GtkAction" id="DuplicateLayer">
          <property name="label" translatable="yes"
            context="Menu|Layer|">Duplicate</property>
          <property name="tooltip" translatable="yes"
            >Make an exact duplicate of the current layer</property>
          <property name="icon-name">mypaint-layer-duplicate</property>
          <signal name="activate" handler="duplicate_layer_cb"/>
        </object>
      </child>
      <child>
        <object class="GtkAction" id="RenameLayer">
          <property name="label" translatable="yes"
            context="Menu|Layer|">Rename...</property>
          <property name="tooltip" translatable="yes"
            >Enter a new name for the current layer</property>
          <signal name="activate" handler="rename_layer_cb"/>
        </object>
      </child>
      <child>
        <object class="GtkToggleAction" id="LayerLockedToggle">
          <property name="label" translatable="yes"
            context="Menu|Layer|">Locked</property>
          <property name="tooltip" translatable="yes"
            >The current layer's locked state: locked layers cannot be drawn to</property>
          <signal name="activate" handler="layer_lock_toggle_cb"/>
        </object>
      </child>
      <child>
        <object class="GtkToggleAction" id="LayerVisibleToggle">
          <property name="label" translatable="yes"
            context="Menu|Layer|">Visible</property>
          <property name="tooltip" translatable="yes"
            >The current layer's visibility state</property>
          <signal name="activate" handler="layer_visible_toggle_cb"/>
        </object>
      </child>



      <!-- View manipulation -->
      <child>
        <object class="GtkAction" id="ResetView">
          <property name="icon-name">mypaint-view-100</property>
          <property name="label" translatable="yes"
            context="Menu|View|">Reset and Center</property>
          <property name="tooltip" translatable="yes"
            >Reset Zoom, Rotation and Mirroring, and recenter the document</property>
          <signal name="activate" handler="reset_view_cb"/>
        </object>
        <accelerator key="F12"/>
      </child>
      <child>
        <object class="GtkToggleAction" id="FitView">
          <property name="icon-name">mypaint-view-fit</property>
          <property name="label" translatable="yes"
            context="Menu|View|">Fit</property>
          <property name="tooltip" translatable="yes"
              >View scaled to fit the document</property>
          <signal name="activate" handler="fit_view_toggled_cb"/>
        </object>
        <accelerator key="F10"/>
      </child>
      <child>
        <object class="GtkAction" id="ResetMenu">
          <property name="label" translatable="yes"
            context="Menu|View|">Reset</property>
        </object>
      </child>
      <child>
        <object class="GtkAction" id="ResetZoom">
          <property name="icon-name">mypaint-view-100</property>
          <property name="label" translatable="yes"
            context="Menu|View|Reset|">Zoom</property>
          <signal name="activate" handler="reset_view_cb"/>
        </object>
      </child>
      <child>
        <object class="GtkAction" id="ResetRotation">
          <property name="label" translatable="yes"
            context="Menu|View|Reset|">Rotation</property>
          <signal name="activate" handler="reset_view_cb"/>
        </object>
      </child>
      <child>
        <object class="GtkAction" id="ResetMirror">
          <property name="label" translatable="yes"
            context="Menu|View|Reset|">Mirror</property>
          <signal name="activate" handler="reset_view_cb"/>
        </object>
      </child>
      <child>
        <object class="GtkAction" id="ZoomIn">
          <property name="icon-name">mypaint-view-zoom-more</property>
          <property name="label" translatable="yes"
            context="Menu|View|Adjust View|">Zoom In</property>
          <property name="tooltip" translatable="yes"
            >Increase magnification</property>
          <signal name="activate" handler="zoom_cb"/>
        </object>
        <accelerator key="period"/>
      </child>
      <child>
        <object class="GtkAction" id="ZoomOut">
          <property name="icon-name">mypaint-view-zoom-less</property>
          <property name="label" translatable="yes"
            context="Menu|View|Adjust View|">Zoom Out</property>
          <property name="tooltip" translatable="yes"
            >Decrease magnification</property>
          <signal name="activate" handler="zoom_cb"/>
        </object>
        <accelerator key="comma"/>
      </child>
      <child>
        <object class="GtkAction" id="RotateLeft">
          <property name="stock_id">mypaint-view-rotate-left</property>
          <property name="label" translatable="yes"
            context="Menu|View|Adjust View|">Rotate Counterclockwise</property>
          <property name="tooltip" translatable="yes"
            >Rotate the view counterclockwise</property>
          <signal name="activate" handler="rotate_cb"/>
        </object>
        <accelerator key="Left" modifiers="GDK_CONTROL_MASK"/>
      </child>
      <child>
        <object class="GtkAction" id="RotateRight">
          <property name="stock_id">mypaint-view-rotate-right</property>
          <property name="label" translatable="yes"
            context="Menu|View|Adjust View|">Rotate Clockwise</property>
          <property name="tooltip" translatable="yes"
              >Rotate the view clockwise</property>
          <signal name="activate" handler="rotate_cb"/>
        </object>
        <accelerator key="Right" modifiers="GDK_CONTROL_MASK"/>
      </child>
      <child>
        <object class="GtkAction" id="MirrorHorizontal">
          <property name="stock_id">mypaint-view-mirror-horizontal</property>
          <property name="label" translatable="yes"
            context="Menu|View|Adjust View|">Mirror Horizontal</property>
          <property name="tooltip" translatable="yes"
            >Flip the view left to right</property>
          <signal name="activate" handler="mirror_horizontal_cb"/>
        </object>
        <accelerator key="i"/>
      </child>
      <child>
        <object class="GtkAction" id="MirrorVertical">
          <property name="stock_id">mypaint-view-mirror-vertical</property>
          <property name="label" translatable="yes"
            context="Menu|View|Adjust View|">Mirror Vertical</property>
          <property name="tooltip" translatable="yes"
            >Flip the view upside-down</property>
          <signal name="activate" handler="mirror_vertical_cb"/>
        </object>
        <accelerator key="u"/>
      </child>
      <child>
        <object class="GtkAction" id="SoloLayer">
          <property name="label" translatable="yes"
            context="Menu|View|">Layer Solo</property>
          <signal name="activate" handler="solo_layer_cb"/>
        </object>
        <accelerator key="Home"/>
      </child>
      <child>
        <object class="GtkAction" id="ToggleAbove">
          <property name="label" translatable="yes"
            context="Menu|View|">Hide Layers Above Current</property>
          <signal name="activate" handler="toggle_layers_above_cb"/>
        </object>
        <accelerator key="End"/>
      </child>
      <!-- Editing modes -->
      <child>
        <object class="GtkAction" id="BlendMode">
          <property name="stock_id">mypaint-brush-blend-modes</property>
          <property name="label" translatable="yes"
            context="Menu|Brush|">Blend Mode</property>
        </object>
      </child>
      <child>
        <object class="GtkToggleAction" id="Symmetry">
          <property name="stock_id">mypaint-symmetry-mode</property>
          <property name="label" translatable="yes"
            context="Menu|Edit|">Symmetrical Painting</property>
          <property name="tooltip" translatable="yes"
            >Mirrors all strokes drawn around the vertical axis</property>
          <signal name="activate" handler="symmetry_action_toggled_cb"/>
        </object>
        <accelerator key="i" modifiers="GDK_SHIFT_MASK"/>
      </child>
      <!-- Debugging toggles -->
      <child>
        <object class="GtkToggleAction" id="PrintInputs">
          <property name="label" translatable="yes"
            context="Menu|Help|Debug|">Print Brush Input Values to Console</property>
          <signal name="activate" handler="print_inputs_cb"/>
        </object>
      </child>
      <child>
        <object class="GtkToggleAction" id="VisualizeRendering">
          <property name="label" translatable="yes"
            context="Menu|Help|Debug|">Visualize Rendering</property>
          <property name="tooltip" translatable="yes"
            >Show rendering updates on-screen, for debugging</property>
          <signal name="activate" handler="visualize_rendering_cb"/>
        </object>
      </child>
      <child>
        <object class="GtkToggleAction" id="NoDoubleBuffereing">
          <property name="label" translatable="yes"
            context="Menu|Help|Debug|">Disable GTK Double Buffering</property>
          <signal name="activate" handler="no_double_buffering_cb"/>
        </object>
      </child>
    </object><!-- /DocumentActions -->
  </child>
  <child>
    <object class="GtkActionGroup" id="WindowActions">
      <!-- Actions affecting the application window and document view -->
      <!-- Menu: File -->
      <child>
        <object class="GtkAction" id="FileMenu">
          <property name="label" translatable="yes"
            context="Menu|">File</property>
        </object>
      </child>
      <child>
        <object class="GtkAction" id="Quit">
          <property name="label" translatable="yes"
            context="Menu|File|">Quit</property>
          <property name="stock_id">gtk-quit</property>
          <signal name="activate" handler="quit_cb"/>
        </object>
        <accelerator key="q" modifiers="GDK_CONTROL_MASK"/>
      </child>
      <child>
        <object class="GtkToggleAction" id="FrameToggle">
          <property name="label" translatable="yes"
            context="Menu|File|">Frame Enabled</property>
          <property name="icon-name">mypaint-frame</property>
          <signal name="activate" handler="toggle_frame_cb"/>
        </object>
      </child>
      <child>
        <object class="GtkAction" id="EditMenu">
          <property name="label" translatable="yes"
            context="Menu|">Edit</property>
        </object>
      </child>
      <!-- Menu: Color -->
      <child>
        <object class="GtkAction" id="ColorMenu">
          <property name="label" translatable="yes"
            context="Menu|">Color</property>
        </object>
      </child>
      <child>
        <object class="GtkAction" id="ColorAdjustmentsMenu">
          <property name="label" translatable="yes"
            context="Menu|Color|">Adjust Color</property>
        </object>
      </child>
      <child>
        <object class="GtkAction" id="ColorHistoryPopup">
          <property name="label" translatable="yes"
            context="Menu|Color|">Color History</property>
          <signal name="activate" handler="popup_cb"/>
        </object>
        <accelerator key="x"/>
      </child>
      <child>
        <object class="GtkAction" id="ColorChangerCrossedBowlPopup">
          <property name="label" translatable="yes"
            context="Menu|Color|">Change Color</property>
          <property name="tooltip" translatable="yes"
            >Color changer popup (crossed bowl)</property>
          <signal name="activate" handler="popup_cb"/>
        </object>
        <accelerator key="v"/>
      </child>
      <child>
        <object class="GtkAction" id="ColorChangerWashPopup">
          <property name="label" translatable="yes"
            context="Menu|Color|">Change Color (wash)</property>
          <property name="tooltip" translatable="yes"
            >Color changer popup (wash)</property>
          <signal name="activate" handler="popup_cb"/>
        </object>
        <accelerator key="c"/>
      </child>
      <child>
        <object class="GtkAction" id="ColorRingPopup">
          <property name="label" translatable="yes"
            context="Menu|Color|">Change Color (ring)</property>
          <property name="tooltip" translatable="yes"
            >Color changer popup (concentric rings)</property>
          <signal name="activate" handler="popup_cb"/>
        </object>
      </child>
      <child>
        <object class="GtkAction" id="ColorDetailsDialog">
          <property name="label" translatable="yes"
            context="Menu|Color|">Color Details</property>
          <property name="tooltip" translatable="yes"
            >Color details dialog with text entry</property>
          <signal name="activate" handler="color_details_dialog_cb"/>
        </object>
      </child>
      <child>
        <object class="GtkAction" id="PaletteNext">
          <property name="label" translatable="yes"
            context="Menu|Color">Next Palette Color</property>
          <property name="tooltip" translatable="yes"
            >Next color in the palette</property>
          <signal name="activate" handler="palette_next_cb"/>
        </object>
      </child>
      <child>
        <object class="GtkAction" id="PalettePrev">
          <property name="label" translatable="yes"
            context="Menu|Color|">Previous Palette Color</property>
          <property name="tooltip" translatable="yes"
            >Previous color in the palette</property>
          <signal name="activate" handler="palette_prev_cb"/>
        </object>
      </child>
      <!-- Layer, Animation, and Scratchpad menus -->
      <child>
        <object class="GtkAction" id="LayerMenu">
          <property name="label" translatable="yes"
            context="Menu|">Layer</property>
        </object>
      </child>
      <child>
        <object class="GtkAction" id="LayerOpacityMenu">
          <property name="label" translatable="yes"
            context="Menu|Layer|">Opacity</property>
        </object>
      </child>
      <child>
        <object class="GtkAction" id="LayerGoMenu">
          <property name="label" translatable="yes"
            context="Menu|Layer|">Go to Layer</property>
        </object>
      </child>

      <child>
        <object class="GtkAction" id="AnimationMenu">
          <property name="label" translatable="yes"
            context="Menu|">Animation</property>
        </object>
      </child>
      <child>
        <object class="GtkAction" id="AddCel">
          <property name="label" translatable="yes"
            context="Menu|Animation|">Add cel to this frame</property>
            <signal name="activate" handler="add_cel_cb"/>
        </object>
      </child>
      <child>
        <object class="GtkAction" id="ToggleKey">
          <property name="label" translatable="yes"
            context="Menu|Animation|">Toggle Keyframe</property>
            <signal name="activate" handler="toggle_key_cb"/>
        </object>
        <accelerator key="k"/>
      </child>
      <child>
        <object class="GtkAction" id="PrevFrame">
          <property name="label" translatable="yes"
            context="Menu|Animation|">Previous Frame</property>
            <signal name="activate" handler="previous_frame_cb"/>
        </object>
        <accelerator key="Up"/>
      </child>
      <child>
        <object class="GtkAction" id="NextFrame">
          <property name="label" translatable="yes"
            context="Menu|Animation|">Next Frame</property>
            <signal name="activate" handler="next_frame_cb"/>
        </object>
        <accelerator key="Down"/>
      </child>
      <child>
        <object class="GtkAction" id="PrevFrameWithCel">
          <property name="label" translatable="yes"
            context="Menu|Animation|">Previous frame with cel</property>
            <signal name="activate" handler="previous_celframe_cb"/>
        </object>
        <accelerator key="Up" modifiers="GDK_CONTROL_MASK"/>
      </child>
      <child>
        <object class="GtkAction" id="NextFrameWithCel">
          <property name="label" translatable="yes"
            context="Menu|Animation|">Next frame with cel</property>
            <signal name="activate" handler="next_celframe_cb"/>
        </object>
        <accelerator key="Down" modifiers="GDK_CONTROL_MASK"/>
      </child>
      <child>
        <object class="GtkAction" id="PrevKeyFrame">
          <property name="label" translatable="yes"
            context="Menu|Animation|">Previous Keyframe</property>
            <signal name="activate" handler="previous_keyframe_cb"/>
        </object>
      </child>
      <child>
        <object class="GtkAction" id="NextKeyFrame">
          <property name="label" translatable="yes"
            context="Menu|Animation|">Next Keyframe</property>
            <signal name="activate" handler="next_keyframe_cb"/>
        </object>
      </child>
      <child>
        <object class="GtkAction" id="PlayPauseAnimation">
          <property name="label" translatable="yes"
            context="Menu|Animation|">Play/Pause animation</property>
            <signal name="activate" handler="playpause_animation_cb"/>
        </object>
        <accelerator key="p" modifiers="GDK_CONTROL_MASK"/>
      </child>
      <child>
        <object class="GtkAction" id="StopAnimation">
          <property name="label" translatable="yes"
            context="Menu|Animation|">Stop animation</property>
            <signal name="activate" handler="stop_animation_cb"/>
        </object>
      </child>
      <child>
        <object class="GtkAction" id="InsertFrame">
          <property name="label" translatable="yes"
            context="Menu|Animation|">Insert frame</property>
            <signal name="activate" handler="insert_frame_cb"/>
        </object>
      </child>
      <child>
        <object class="GtkAction" id="RemoveFrame">
          <property name="label" translatable="yes"
            context="Menu|Animation|">Remove frame</property>
            <signal name="activate" handler="remove_frame_cb"/>
        </object>
      </child>
      <child>
        <object class="GtkAction" id="CutCel">
          <property name="label" translatable="yes"
            context="Menu|Animation|">Cut cel at frame</property>
            <signal name="activate" handler="cut_cel_cb"/>
        </object>
      </child>
      <child>
        <object class="GtkAction" id="CopyCel">
          <property name="label" translatable="yes"
            context="Menu|Animation|">Copy cel at frame</property>
            <signal name="activate" handler="copy_cel_cb"/>
        </object>
      </child>
      <child>
        <object class="GtkAction" id="PasteCel">
          <property name="label" translatable="yes"
            context="Menu|Animation|">Paste cel at frame</property>
            <signal name="activate" handler="paste_cel_cb"/>
        </object>
      </child>
      <child>
        <object class="GtkAction" id="ScratchMenu">
          <property name="label" translatable="yes"
            context="Menu|">Scratchpad</property>
        </object>
      </child>
      <child>
        <object class="GtkAction" id="ScratchNew">
          <property name="label" translatable="yes"
            context="Menu|Scratchpad|">New</property>
          <property name="icon-name">gtk-new</property>
          <signal name="activate" handler="new_scratchpad_cb"/>
        </object>
      </child>
      <child>
        <object class="GtkAction" id="ScratchLoad">
          <property name="label" translatable="yes"
            context="Menu|Scratchpad|">Open...</property>
          <property name="icon-name">gtk-open</property>
          <signal name="activate" handler="load_scratchpad_cb"/>
        </object>
      </child>
      <child>
        <object class="GtkAction" id="ScratchSaveNow">
          <property name="label" translatable="yes"
            context="Menu|Scratchpad|">Save</property>
          <property name="icon-name">gtk-save</property>
          <signal name="activate" handler="save_current_scratchpad_cb"/>
        </object>
      </child>
      <child>
        <object class="GtkAction" id="ScratchSaveAs">
          <property name="label" translatable="yes"
            context="Menu|Scratchpad|">Save As...</property>
          <property name="icon-name">gtk-save-as</property>
          <signal name="activate" handler="save_as_scratchpad_cb"/>
        </object>
      </child>
      <child>
        <object class="GtkAction" id="ScratchRevert">
          <property name="label" translatable="yes"
            context="Menu|Scratchpad|">Revert</property>
          <property name="icon-name">gtk-refresh</property>
          <signal name="activate" handler="revert_current_scratchpad_cb"/>
        </object>
      </child>
      <child>
        <object class="GtkAction" id="ScratchSaveAsDefault">
          <property name="label" translatable="yes"
            context="Menu|Scratchpad|">Save as Default</property>
          <signal name="activate" handler="save_scratchpad_as_default_cb"/>
        </object>
      </child>
      <child>
        <object class="GtkAction" id="ScratchClearDefault">
          <property name="label" translatable="yes"
            context="Menu|Scratchpad|">Clear Default</property>
          <signal name="activate" handler="clear_default_scratchpad_cb"/>
        </object>
      </child>
      <child>
        <object class="GtkAction" id="ScratchCopyBackground">
          <property name="label" translatable="yes"
           context="Menu|Scratchpad|">Use Main Background</property>
          <signal name="activate" handler="scratchpad_copy_background_cb"/>
        </object>
      </child>
      <!-- Scratchpad palette-rendering submenu actions -->
      <!-- Diminishing as this fnctionality is moved to the editable palette code -->
      <child>
        <object class="GtkAction" id="ScratchDrawSatPalette">
          <property name="label" translatable="yes"
            context="Menu|Scratchpad|">Draw Saturation Spread</property>
          <signal name="activate" handler="draw_sat_spectrum_cb"/>
        </object>
      </child>
      <!-- Brush menu actions -->
      <child>
        <object class="GtkAction" id="BrushMenu">
          <property name="label" translatable="yes"
            context="Menu|Brush|">Brush</property>
        </object>
      </child>
      <child>
        <object class="GtkAction" id="ContextMenu">
          <property name="label" translatable="yes"
            context="Menu|Brush|">Shortcut Keys</property>
        </object>
      </child>
      <child>
        <object class="GtkAction" id="ContextHelp">
          <property name="label" translatable="yes"
            context="Menu|Brush|Shortcut Keys|">Help</property>
          <property name="icon-name">gtk-help</property>
          <signal name="activate" handler="show_infodialog_cb"/>
        </object>
      </child>
      <child>
        <object class="GtkAction" id="BrushChooserPopup">
          <property name="label" translatable="yes"
            context="Menu|Brush|">Change Brush</property>
          <property name="icon-name">mypaint-tool-brush</property>
          <signal name="activate" handler="brush_chooser_popup_cb"/>
        </object>
        <accelerator key="b"/>
      </child>
      <child>
        <object class="GtkAction" id="DownloadBrushPack">
          <property name="label" translatable="yes"
            context="Menu|Brush|">Get More Brushes...</property>
          <signal name="activate" handler="download_brush_pack_cb"/>
        </object>
      </child>
      <child>
        <object class="GtkAction" id="ImportBrushPack">
          <property name="label" translatable="yes"
            context="Menu|Brush|">Import Brushes...</property>
          <property name="icon-name">gtk-open</property>
          <signal name="activate" handler="import_brush_pack_cb"/>
        </object>
      </child>
      <!-- Help/documentation menu -->
      <child>
        <object class="GtkAction" id="HelpMenu">
          <property name="label" translatable="yes"
            context="Menu|Help|">Help</property>
        </object>
      </child>
      <child>
        <object class="GtkAction" id="Docu">
          <property name="label" translatable="yes"
            context="Menu|Help|">Where is the Documentation?</property>
          <property name="icon-name">gtk-info</property>
          <signal name="activate" handler="show_infodialog_cb"/>
        </object>
      </child>
      <child>
        <object class="GtkAction" id="ShortcutHelp">
          <property name="label" translatable="yes"
            context="Menu|Help|">Change the Keyboard Shortcuts?</property>
          <property name="icon-name">gtk-info</property>
          <signal name="activate" handler="show_infodialog_cb"/>
        </object>
      </child>
      <child>
        <object class="GtkAction" id="About">
          <property name="label" translatable="yes"
            context="Menu|Help|">About Dopey</property>
          <property name="icon-name">gtk-about</property>
          <signal name="activate" handler="about_cb"/>
        </object>
      </child>
      <child>
        <object class="GtkAction" id="AboutMyPaint">
          <property name="label" translatable="yes"
            context="Menu|Help|">About MyPaint</property>
          <property name="icon-name">gtk-about</property>
          <signal name="activate" handler="about_mypaint_cb"/>
        </object>
      </child>
      <!-- Debugging menu -->
      <child>
        <object class="GtkAction" id="DebugMenu">
          <property name="label" translatable="yes"
            context="Menu|Help|">Debug</property>
        </object>
      </child>
      <child>
        <object class="GtkAction" id="PrintMemoryLeak">
          <property name="label" translatable="yes"
            context="Menu|Help|Debug|">Print Memory Leak Info to Console (Slow!)</property>
          <signal name="activate" handler="print_memory_leak_cb"/>
        </object>
      </child>
      <child>
        <object class="GtkAction" id="RunGarbageCollector">
          <property name="label" translatable="yes"
            context="Menu|Help|Debug|">Run Garbage Collector Now</property>
          <signal name="activate" handler="run_garbage_collector_cb"/>
        </object>
      </child>
      <child>
        <object class="GtkAction" id="StartProfiling">
          <!-- FIXME: convert to a ToggleAction -->
          <property name="label" translatable="yes"
            context="Menu|Help|Debug|">Start/Stop Python Profiling (cProfile)</property>
          <property name="icon-name">gtk-execute</property>
          <signal name="activate" handler="start_profiling_cb"/>
        </object>
      </child>
      <!-- View menu and its submenus -->
      <child>
        <object class="GtkAction" id="ViewMenu">
          <property name="label" translatable="yes"
             context="Menu|">View</property>
        </object>
      </child>
      <child>
        <object class="GtkAction" id="FeedbackMenu">
          <property name="label" translatable="yes"
            context="Menu|View|">Feedback</property>
        </object>
      </child>
      <child>
        <object class="GtkAction" id="ViewAdjustmentsMenu">
          <property name="label" translatable="yes"
           context="Menu|View|">Adjust View</property>
        </object>
      </child>
      <child>
        <object class="GtkAction" id="ShowPopupMenu">
          <property name="label" translatable="yes"
            context="Menu|View|">Popup Menu</property>
          <signal name="activate" handler="popupmenu_show_cb"/>
        </object>
        <accelerator key="Menu"/>
      </child>
      <child>
        <object class="GtkAction" id="Fullscreen">
          <property name="stock_id">gtk-fullscreen</property>
          <signal name="activate" handler="fullscreen_cb"/>
        </object>
        <accelerator key="F11"/>
      </child>
      <!-- Subwindow hiding and showing -->
      <child>
        <object class="GtkToggleAction" id="PreferencesWindow">
          <property name="stock_id">gtk-preferences</property>
          <property name="label" translatable="yes"
            context="Menu|Edit|">Preferences</property>
          <signal name="activate" handler="toggle_window_cb"/>
        </object>
      </child>
      <child>
        <object class="GtkToggleAction" id="InputTestWindow">
          <property name="label" translatable="yes">Test Input Devices</property>
          <signal name="activate" handler="toggle_window_cb"/>
        </object>
      </child>
      <child>
        <object class="GtkToggleAction" id="FrameWindow">
          <property name="label" translatable="yes">Document Frame...</property>
          <property name="stock_id">gtk-page-setup</property>
          <property name="tooltip"
            translatable="yes">Set and adjust a frame for the canvas</property>
          <signal name="activate" handler="toggle_window_cb"/>
        </object>
      </child>
      <child>
        <object class="GtkToggleAction" id="LayersTool">
          <property name="icon-name">mypaint-tool-layers</property>
          <property name="label" translatable="yes">Layers Window</property>
          <property name="tooltip"
            translatable="yes">Arrange layers, or assign layer effects</property>
          <signal name="activate" handler="toggle_window_cb"/>
        </object>
        <accelerator key="l"/>
      </child>
      <child>
        <object class="GtkToggleAction" id="BackgroundWindow">
          <property name="icon-name">gtk-page-setup</property>
          <property name="label" translatable="yes"
            context="Menu|Layer|">Choose Background</property>
          <property name="tooltip" translatable="yes"
            >Choose a background image</property>
          <signal name="activate" handler="toggle_window_cb"/>
        </object>
      </child>
      <child>
        <object class="GtkToggleAction" id="BrushSelectionTool">
          <property name="icon-name">mypaint-tool-brush</property>
          <property name="label" translatable="yes"
            context="Menu|Brush|">Brushes Window</property>
          <property name="tooltip" translatable="yes"
            >Select brushes, and edit brush sets</property>
          <signal name="activate" handler="toggle_window_cb"/>
        </object>
        <accelerator key="b" modifiers="GDK_SHIFT_MASK"/>
      </child>
      <child>
        <object class="GtkToggleAction" id="BrushSettingsWindow">
          <property name="stock_id">gtk-properties</property>
          <property name="label" translatable="yes"
            context="Menu|Brush|">Settings Window</property>
          <property name="tooltip" translatable="yes"
            >Edit the active brush's settings</property>
          <signal name="activate" handler="toggle_window_cb"/>
        </object>
        <accelerator key="b" modifiers="GDK_CONTROL_MASK"/>
      </child>
      <child>
        <object class="GtkToggleAction" id="CombinedColorTool">
          <property name="icon-name">mypaint-tool-paint-color</property>
          <property name="label" translatable="yes"
            context="Menu|Color|">Colors Window</property>
          <property name="tooltip" translatable="yes"
            >Set the color used for painting</property>
          <signal name="activate" handler="toggle_window_cb"/>
        </object>
        <accelerator key="c" modifiers="GDK_SHIFT_MASK"/>
      </child>
      <child>
        <object class="GtkToggleAction" id="ScratchpadTool">
          <property name="icon-name">mypaint-tool-scratchpad</property>
          <property name="label" translatable="yes"
            context="Menu|Scratchpad|">Scratchpad Window</property>
          <property name="tooltip" translatable="yes"
            >Mix colors and make sketches on separate scrap pages</property>
          <signal name="activate" handler="toggle_window_cb"/>
        </object>
        <accelerator key="s" modifiers="GDK_SHIFT_MASK"/>
      </child>
      <child>
<<<<<<< HEAD
        <object class="GtkToggleAction" id="AnimationWindow">
          <property name="stock_id">mypaint-tool-animation</property>
          <property name="label" translatable="yes"
            context="Menu|Animation|">Animation Window</property>
          <property name="tooltip" translatable="yes"
            >Animate</property>
          <signal name="activate" handler="toggle_window_cb"/>
        </object>
        <accelerator key="k" modifiers="GDK_CONTROL_MASK"/>
      </child>
      <child>
        <object class="GtkToggleAction" id="PreviewWindow">
          <property name="stock_id">mypaint-tool-preview-window</property>
=======
        <object class="GtkToggleAction" id="PreviewTool">
          <property name="icon-name">mypaint-tool-preview-window</property>
>>>>>>> 845c21f5
          <property name="label" translatable="yes">Preview</property>
          <property name="tooltip" translatable="yes"
            >Show preview of the whole drawing area</property>
          <signal name="activate" handler="toggle_window_cb"/>
        </object>
        <accelerator key="p" modifiers="GDK_SHIFT_MASK"/>
      </child>
      <child>
        <object class="GtkToggleAction" id="FullscreenAutohide">
          <property name="label" translatable="yes"
            context="Menu|View|">Hide Controls in Fullscreen</property>
          <property name="tooltip" translatable="yes"
            >Automatically hide the user interface in fullscreen.</property>
          <signal name="toggled" handler="fullscreen_autohide_toggled_cb"/>
        </object>
        <accelerator key="Tab"/>
      </child>
      <child>
        <object class="GtkToggleAction" id="ToggleScaleFeedback">
          <property name="label" translatable="yes"
            context="Menu|View|Feedback|">Zoom Level</property>
          <property name="tooltip" translatable="yes"
            >Show the zoom level when zooming in or out</property>
          <signal name="activate" handler="toggle_scale_feedback_cb"/>
        </object>
      </child>
      <child>
        <object class="GtkToggleAction" id="ToggleLastPosFeedback">
          <property name="label" translatable="yes"
            context="Menu|View|Feedback|">Last Painting Position</property>
          <property name="tooltip" translatable="yes"
            >Show where strokes end</property>
          <signal name="activate" handler="toggle_last_pos_feedback_cb"/>
        </object>
      </child>
      <child>
        <object class="GtkToggleAction" id="ToggleSymmetryFeedback">
          <property name="label" translatable="yes"
            context="Menu|View|Feedback|">Axis of Symmetry</property>
          <property name="tooltip" translatable="yes"
            >Show the symmetry axis</property>
          <signal name="activate" handler="toggle_symmetry_feedback_cb"/>
        </object>
      </child>
    </object><!-- /WindowActions -->
  </child>
  <child>
    <object class="GtkActionGroup" id="ModeStackActions">
      <!-- Actions which affect the ModeStack of the primary document -->
      <child>
        <object class="GtkAction" id="CurrentModeMenu">
          <property name="label" translatable="yes"
            context="Menu|Edit|">Current Mode</property>
        </object>
      </child>
      <child>
        <object class="GtkRadioAction" id="SwitchableFreehandMode">
          <property name="label" translatable="yes"
            context="Menu|Edit|Current Mode|">Freehand Drawing</property>
          <property name="short-label" translatable="yes"
            context="Toolbar|">Freehand</property>
          <property name="icon-name">mypaint-line-mode-freehand</property>
          <property name="tooltip" translatable="yes"
            >Freehand Drawing: draw and paint freely, without geometric constraints</property>
          <property name="value">1</property>
          <property name="current-value">1</property>
          <signal name="changed" handler="mode_radioaction_changed_cb"/>
        </object>
      </child>
      <child>
        <object class="GtkAction" id="FlipSwitchableFreehandMode">
          <property name="label" translatable="yes"
            context="Menu|Edit|">Freehand Drawing</property>
          <property name="icon-name">mypaint-line-mode-freehand</property>
          <signal name="activate" handler="mode_flip_action_activated_cb"/>
        </object>
        <accelerator key="p"/><!-- "pencil", or "paint" -->
      </child>
      <child>
        <object class="GtkRadioAction" id="PanViewMode">
          <property name="label" translatable="yes"
            context="Menu|Edit|Current Mode|">Scroll View</property>
          <property name="short-label" translatable="yes"
            context="Toolbar|">Scroll</property>
          <property name="icon-name">mypaint-view-pan</property>
          <property name="tooltip" translatable="yes"
            >Scroll View: move around the canvas by clicking and dragging</property>
          <property name="group">SwitchableFreehandMode</property>
          <property name="value">2</property>
        </object>
      </child>
      <child>
        <object class="GtkAction" id="FlipPanViewMode">
          <property name="label" translatable="yes"
            context="Menu|View|">Scroll</property>
          <property name="icon-name">mypaint-view-pan</property>
          <signal name="activate" handler="mode_flip_action_activated_cb"/>
        </object>
      </child>
      <child>
        <object class="GtkRadioAction" id="RotateViewMode">
          <property name="label" translatable="yes"
            context="Menu|Edit|Current Mode|">Rotate View</property>
          <property name="short-label" translatable="yes"
            context="Toolbar|">Rotate</property>
          <property name="icon-name">mypaint-view-rotate</property>
          <property name="tooltip" translatable="yes"
            >Rotate View: turn the canvas by clicking and dragging</property>
          <property name="group">PanViewMode</property>
          <property name="value">3</property>
        </object>
      </child>
      <child>
        <object class="GtkAction" id="FlipRotateViewMode">
          <property name="label" translatable="yes"
            context="Menu|View|">Rotate</property>
          <property name="icon-name">mypaint-view-rotate</property>
          <signal name="activate" handler="mode_flip_action_activated_cb"/>
        </object>
      </child>
      <child>
        <object class="GtkRadioAction" id="ZoomViewMode">
          <property name="label" translatable="yes"
            context="Menu|Edit|Current Mode|">Zoom View</property>
          <property name="short-label" translatable="yes"
            context="Toolbar|">Zoom</property>
          <property name="icon-name">mypaint-view-zoom</property>
          <property name="tooltip" translatable="yes"
            >Zoom View: zoom the canvas by clicking and dragging</property>
          <property name="group">RotateViewMode</property>
          <property name="value">3</property>
        </object>
      </child>
      <child>
        <object class="GtkAction" id="FlipZoomViewMode">
          <property name="label" translatable="yes"
            context="Menu|View|">Zoom</property>
          <property name="icon-name">mypaint-view-zoom</property>
          <signal name="activate" handler="mode_flip_action_activated_cb"/>
        </object>
      </child>
      <child>
        <object class="GtkRadioAction" id="StraightMode">
          <property name="label" translatable="yes"
            context="Menu|Edit|Current Mode|">Lines and Curves</property>
          <property name="short-label" translatable="yes"
            context="Toolbar|">Lines</property>
          <property name="icon-name">mypaint-line-mode-straight</property>
          <property name="tooltip" translatable="yes"
              >Lines and Curves: draw straight or curved lines.
Ctrl: constrain angle.
Shift: add curves to the last line.</property>
          <property name="group">ZoomViewMode</property>
          <property name="value">4</property>
        </object>
      </child>
      <child>
        <object class="GtkAction" id="FlipStraightMode">
          <property name="label" translatable="yes"
            context="Menu|Edit|">Lines and Curves</property>
          <property name="icon-name">mypaint-line-mode-straight</property>
          <signal name="activate" handler="mode_flip_action_activated_cb"/>
        </object>
        <accelerator key="k"/> <!-- Lines and, um, Kurves. -->
      </child>
      <child>
        <object class="GtkRadioAction" id="SequenceMode">
          <property name="label" translatable="yes"
            context="Menu|Edit|Current Mode|">Connected Lines</property>
          <property name="short-label" translatable="yes"
            context="Toolbar|">Line Seq.</property>
          <property name="icon-name">mypaint-line-mode-sequence</property>
          <property name="tooltip" translatable="yes"
            >Connected Lines: draw sequences of straight or curved lines.
Ctrl: constrain angle.
Shift: add curves to the last line.</property>
          <property name="group">StraightMode</property>
          <property name="value">5</property>
        </object>
      </child>
      <child>
        <object class="GtkAction" id="FlipSequenceMode">
          <property name="label" translatable="yes"
            context="Menu|Edit|">Connected Lines</property>
          <property name="icon-name">mypaint-line-mode-sequence</property>
          <signal name="activate" handler="mode_flip_action_activated_cb"/>
        </object>
        <accelerator key="j"/> <!-- next to k, on my keyboard -->
      </child>
      <child>
        <object class="GtkRadioAction" id="EllipseMode">
          <property name="label" translatable="yes"
            context="Menu|Edit|Current Mode|">Ellipses and Circles</property>
          <property name="short-label" translatable="yes"
            context="Toolbar|">Ellipse</property>
          <property name="icon-name">mypaint-line-mode-ellipse</property>
          <property name="tooltip" translatable="yes"
            >Ellipses and Circles: draw whole circles and ellipses.
Shift: rotate.
Ctrl: constrain ratio.
Ctrl+Shift: constrain angle.</property>
          <property name="group">SequenceMode</property>
          <property name="value">6</property>
        </object>
      </child>
      <child>
        <object class="GtkAction" id="FlipEllipseMode">
          <property name="label" translatable="yes"
            context="Menu|Edit|">Ellipses and Circles</property>
          <property name="icon-name">mypaint-line-mode-ellipse</property>
          <signal name="activate" handler="mode_flip_action_activated_cb"/>
        </object>
        <accelerator key="o"/> <!-- *looks* like a circle -->
      </child>
      <child>
        <object class="GtkRadioAction" id="LayerMoveMode">
          <property name="label" translatable="yes"
            context="Menu|Edit|Current Mode|">Move Layer</property>
          <property name="icon-name">mypaint-tool-move-layer</property>
          <property name="tooltip" translatable="yes"
            >Move Layer: reposition the current layer on the canvas</property>
          <property name="group">EllipseMode</property>
          <property name="value">7</property>
        </object>
      </child>
      <child>
        <object class="GtkAction" id="FlipLayerMoveMode">
          <property name="label" translatable="yes"
            context="Menu|Layer|">Move</property>
          <property name="icon-name">mypaint-tool-move-layer</property>
          <signal name="activate" handler="mode_flip_action_activated_cb"/>
        </object>
      </child>
      <child>
        <object class="GtkRadioAction" id="FrameEditMode">
          <property name="label" translatable="yes"
            context="Menu|Edit|Current Mode|">Edit Frame</property>
          <property name="short-label" translatable="yes"
            context="Toolbar|">Frame</property>
          <property name="icon-name">mypaint-frame</property>
          <property name="tooltip" translatable="yes"
            >Edit Frame: define a frame around the document to give it a finite size. The frame is used when exporting.</property>
          <property name="group">LayerMoveMode</property>
          <property name="value">8</property>
        </object>
      </child>
      <child>
        <object class="GtkAction" id="FlipFrameEditMode">
          <property name="label" translatable="yes"
            context="Menu|File|">Edit Frame</property>
          <property name="icon-name">mypaint-frame</property>
          <signal name="activate" handler="mode_flip_action_activated_cb"/>
        </object>
      </child>

      <child>
        <object class="GtkRadioAction" id="ColorPickMode">
          <property name="label" translatable="yes"
            context="Menu|Color|">Pick Color</property>
             <!--
              FIXME: faked context due to string freeze
                     should be set to "Menu|Edit|Current Mode|"
              -->
          <property name="icon-name">gtk-color-picker</property>
          <property name="tooltip" translatable="yes"
            >Pick a color from the screen</property>
          <property name="group">FrameEditMode</property>
          <property name="value">9</property>
        </object>
      </child>
      <child>
        <object class="GtkAction" id="FlipColorPickMode">
          <property name="label" translatable="yes"
            context="Menu|Color|">Pick Color</property>
          <property name="icon-name">gtk-color-picker</property>
          <signal name="activate" handler="mode_flip_action_activated_cb"/>
        </object>
        <accelerator key="r"/>
      </child>


    </object><!-- /ModeStackActions -->
  </child>
</object><!-- /app_ui_manager -->

</interface><|MERGE_RESOLUTION|>--- conflicted
+++ resolved
@@ -1283,8 +1283,7 @@
         <accelerator key="s" modifiers="GDK_SHIFT_MASK"/>
       </child>
       <child>
-<<<<<<< HEAD
-        <object class="GtkToggleAction" id="AnimationWindow">
+        <object class="GtkToggleAction" id="AnimationTool">
           <property name="stock_id">mypaint-tool-animation</property>
           <property name="label" translatable="yes"
             context="Menu|Animation|">Animation Window</property>
@@ -1295,12 +1294,8 @@
         <accelerator key="k" modifiers="GDK_CONTROL_MASK"/>
       </child>
       <child>
-        <object class="GtkToggleAction" id="PreviewWindow">
-          <property name="stock_id">mypaint-tool-preview-window</property>
-=======
         <object class="GtkToggleAction" id="PreviewTool">
           <property name="icon-name">mypaint-tool-preview-window</property>
->>>>>>> 845c21f5
           <property name="label" translatable="yes">Preview</property>
           <property name="tooltip" translatable="yes"
             >Show preview of the whole drawing area</property>
