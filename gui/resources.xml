<!--
Defines some, but not all, of MyPaint's core UI.
Perhaps an increasing amount.
-->
<interface>

<object class="GtkIconFactory" id="stock_icon_factory">
  <!-- Custom stock icon mapping -->
  <sources>
    <!-- View manipulation -->
    <source stock-id="mypaint-view-rotate-left"
           icon-name="mypaint-view-rotate-anticlockwise"/>
    <source stock-id="mypaint-view-rotate-right"
           icon-name="mypaint-view-rotate-clockwise"/>
    <source stock-id="mypaint-view-mirror-horizontal"
           icon-name="mypaint-view-mirror-horizontal"/>
    <source stock-id="mypaint-view-mirror-vertical"
           icon-name="mypaint-view-mirror-vertical"/>
    <!-- Blend modes -->
    <source stock-id="mypaint-brush-blend-modes"
           icon-name="mypaint-brush-blend-modes"/>
    <source stock-id="mypaint-brush-blend-mode-normal"
           icon-name="mypaint-brush-blend-mode-normal"/>
    <source stock-id="mypaint-brush-blend-mode-eraser"
           icon-name="mypaint-brush-blend-mode-eraser"/>
    <source stock-id="mypaint-brush-blend-mode-alpha-lock"
           icon-name="mypaint-brush-blend-mode-alpha-lock"/>
    <source stock-id="mypaint-brush-blend-mode-colorize"
           icon-name="mypaint-brush-blend-mode-colorize"/>
    <!-- Brush modifications -->
    <source stock-id="mypaint-brush-mods-active"
           icon-name="mypaint-brush-mods-active"/>
    <source stock-id="mypaint-brush-mods-inactive"
           icon-name="mypaint-brush-mods-inactive"/>
    <!-- Editing modes -->
    <source stock-id="mypaint-symmetry-mode" icon-name="mypaint-symmetry"/>
    <source stock-id="mypaint-line-mode" icon-name="mypaint-line-mode"/>
    <source stock-id="mypaint-line-mode-freehand"
           icon-name="mypaint-line-mode-freehand"/>
    <source stock-id="mypaint-line-mode-straight"
           icon-name="mypaint-line-mode-straight"/>
    <source stock-id="mypaint-line-mode-sequence"
           icon-name="mypaint-line-mode-sequence"/>
    <source stock-id="mypaint-line-mode-ellipse"
           icon-name="mypaint-line-mode-ellipse"/>
  </sources>
</object><!-- /stock_iconfactory -->


<object class="GtkUIManager" id="app_ui_manager">
  <!-- Defines GtkActions for commands -->
  <!--

    NOTE: each stock_id should be used only once, for the application-wide,
    main-document actions rather than for little things like brushes, palettes
    etc. This is particularly important when reusing regular GTK stock icons
    whose stock items define keyboard shortcuts: when the "little" actions are
    too unimportant to declare their own, the stock accelerators will be used
    instead, which typically isn't what we want.
    
    Use icon-name instead for "little" actions.

  -->
  <ui/><!-- TODO: move menu.xml here? -->
  <child>
    <object class="GtkActionGroup" id="FileActions">
      <!-- Document loading and saving -->
      <child>
        <object class="GtkAction" id="New">
          <property name="stock_id">gtk-new</property>
          <property name="label" translatable="yes"
            context="Menu|File|">New</property>
          <property name="tooltip" translatable="yes"
            >Start with a new blank canvas</property>
          <signal name="activate" handler="new_cb"/>
        </object>
        <accelerator key="n" modifiers="GDK_CONTROL_MASK"/>
      </child>
      <child>
        <object class="GtkAction" id="Open">
          <property name="stock_id">gtk-open</property>
          <property name="label" translatable="yes"
            context="Menu|File|">Open...</property>
          <property name="tooltip" translatable="yes"
            >Open a file, replacing the current painting</property>
          <signal name="activate" handler="open_cb"/>
        </object>
        <accelerator key="o" modifiers="GDK_CONTROL_MASK"/>
      </child>
      <child>
        <object class="GtkAction" id="OpenLast">
          <property name="label" translatable="yes"
            context="Menu|File|">Open Most Recent</property>
          <property name="tooltip" translatable="yes"
            >Open the last file you saved</property>
          <signal name="activate" handler="open_last_cb"/>
        </object>
        <accelerator key="F3"/>
      </child>
      <child>
        <object class="GtkAction" id="Reload">
          <property name="stock_id">gtk-revert-to-saved</property>
          <property name="label" translatable="yes"
            context="Menu|File|">Revert</property>
          <property name="tooltip" translatable="yes"
            >Reload the current file</property>
          <signal name="activate" handler="reload_cb"/>
        </object>
        <accelerator key="F5"/>
      </child>
      <child>
        <object class="GtkAction" id="Save">
          <property name="stock_id">gtk-save</property>
          <property name="label" translatable="yes"
            context="Menu|File|">Save</property>
          <property name="tooltip" translatable="yes"
            >Save to a file</property>
          <signal name="activate" handler="save_cb"/>
        </object>
        <accelerator key="s" modifiers="GDK_CONTROL_MASK"/>
      </child>
      <child>
        <object class="GtkAction" id="SaveAs">
          <property name="stock_id">gtk-save-as</property>
          <property name="label" translatable="yes"
            context="Menu|File|">Save As...</property>
          <property name="tooltip" translatable="yes"
            >Save to a file with a new name</property>
          <signal name="activate" handler="save_as_cb"/>
        </object>
        <accelerator key="s" modifiers="GDK_CONTROL_MASK | GDK_SHIFT_MASK"/>
      </child>
      <child>
        <object class="GtkAction" id="Export">
          <property name="icon-name">gtk-save-as</property>
          <property name="label" translatable="yes"
            context="Menu|File|">Export...</property>
          <property name="tooltip" translatable="yes">Export to a file</property>
          <signal name="activate" handler="save_as_cb"/>
        </object>
        <accelerator key="e" modifiers="GDK_CONTROL_MASK | GDK_SHIFT_MASK"/>
      </child>
      <child>
        <object class="GtkAction" id="SaveScrap">
          <property name="stock_id">gtk-add</property>
          <property name="label" translatable="yes"
            context="Menu|File|">Save As Scrap</property>
          <property name="tooltip" translatable="yes"
            >Saves to a new scrap file. If the drawing is currently saved as a scrap, this will write a new revision of it.</property>
          <signal name="activate" handler="save_scrap_cb"/>
        </object>
        <accelerator key="F2"/>
      </child>
      <child>
        <object class="GtkAction" id="PrevScrap">
          <property name="stock_id">gtk-go-back</property>
          <property name="label" translatable="yes"
            context="Menu|File|">Open Previous Scrap</property>
          <property name="tooltip" translatable="yes"
            >Load the previous scrap file, replacing the current drawing</property>
          <signal name="activate" handler="open_scrap_cb"/>
        </object>
        <accelerator key="F6"/>
      </child>
      <child>
        <object class="GtkAction" id="NextScrap">
          <property name="stock_id">gtk-go-forward</property>
          <property name="label" translatable="yes"
            context="Menu|File|">Open Next Scrap</property>
          <property name="tooltip" translatable="yes"
            >Load the next scrap file, replacing the current drawing</property>
          <signal name="activate" handler="open_scrap_cb"/>
        </object>
        <accelerator key="F7"/>
      </child>
    </object><!-- /FileActions -->
  </child>
  <child>
    <object class="GtkActionGroup" id="DocumentActions">
      <!-- Actions affecting the current document -->
      <!-- Dropdown ToolActions: defined in gui.toolbar -->
      <child>
        <object class="MyPaintCustomToolAction" id="ColorDropdown">
          <property name="tooltip" translatable="yes" context="toolbar|"
            >Current Color</property>
        </object>
      </child>
      <child>
        <object class="MyPaintCustomToolAction" id="BrushDropdown">
          <property name="tooltip" translatable="yes" context="toolbar|"
            >Current Brush</property>
        </object>
      </child>
      <child>
        <object class="MyPaintCustomToolAction" id="BrushSettingsDropdown">
          <property name="tooltip" translatable="yes" context="toolbar|"
            >Brush settings</property>
        </object>
      </child>
      <child>
        <object class="MyPaintCustomToolAction" id="LineDropdown">
          <property name="tooltip" translatable="yes" context="toolbar|"
            >Line Mode</property>
        </object>
      </child>
      <!-- Undo stack -->
      <child>
        <object class="GtkAction" id="Undo">
          <property name="stock_id">gtk-undo</property>
          <signal name="activate" handler="undo_cb"/>
        </object>
        <accelerator key="z"/>
      </child>
      <child>
        <object class="GtkAction" id="Redo">
          <property name="stock_id">gtk-redo</property>
          <signal name="activate" handler="redo_cb"/>
        </object>
        <accelerator key="y"/>
      </child>
      <!-- Brush size -->
      <child>
        <object class="GtkAction" id="Bigger">
          <property name="label" translatable="yes"
            context="Menu|Brush|">Bigger</property>
          <property name="tooltip" translatable="yes"
            >Increase brush radius</property>
          <signal name="activate" handler="brush_bigger_cb"/>
        </object>
        <accelerator key="f"/>
      </child>
      <child>
        <object class="GtkAction" id="Smaller">
          <property name="label" translatable="yes"
            context="Menu|Brush|">Smaller</property>
          <property name="tooltip" translatable="yes"
            >Decrease brush radius</property>
          <signal name="activate" handler="brush_smaller_cb"/>
        </object>
        <accelerator key="d"/>
      </child>
      <!-- Brush opacity -->
      <child>
        <object class="GtkAction" id="MoreOpaque">
          <property name="label" translatable="yes"
            context="Menu|Brush|">Increase Opacity</property>
          <property name="tooltip" translatable="yes"
            >Increase brush opacity</property>
          <signal name="activate" handler="more_opaque_cb"/>
        </object>
        <accelerator key="s"/>
      </child>
      <child>
        <object class="GtkAction" id="LessOpaque">
          <property name="label" translatable="yes"
            context="Menu|Brush|">Decrease Opacity</property>
          <property name="tooltip" translatable="yes"
            >Decrease brush opacity</property>
          <signal name="activate" handler="less_opaque_cb"/>
        </object>
        <accelerator key="a"/>
      </child>
      <!-- Brush painting color -->
      <child>
        <object class="GtkAction" id="Brighter">
          <property name="label" translatable="yes"
            context="Menu|Color|Adjust Color|">Brighter</property>
          <property name="tooltip" translatable="yes"
            >Increase color brightness</property>
          <signal name="activate" handler="brighter_cb"/>
        </object>
      </child>
      <child>
        <object class="GtkAction" id="Darker">
          <property name="label" translatable="yes"
            context="Menu|Color|Adjust Color|">Darker</property>
          <property name="tooltip" translatable="yes"
            >Decrease color brightness</property>
          <signal name="activate" handler="darker_cb"/>
        </object>
      </child>
      <child>
        <object class="GtkAction" id="IncreaseHue">
          <property name="label" translatable="yes"
            context="Menu|Color|Adjust Color|">Hue Anticlockwise</property>
          <property name="tooltip" translatable="yes"
            >Rotate color hue anticlockwise</property>
          <signal name="activate" handler="increase_hue_cb"/>
        </object>
      </child>
      <child>
        <object class="GtkAction" id="DecreaseHue">
          <property name="label" translatable="yes"
            context="Menu|Color|Adjust Color|">Hue Clockwise</property>
          <property name="tooltip" translatable="yes"
            >Rotate color hue clockwise</property>
          <signal name="activate" handler="decrease_hue_cb"/>
        </object>
      </child>
      <child>
        <object class="GtkAction" id="Purer">
          <property name="label" translatable="yes"
            context="Menu|Color|Adjust Color|">Purer</property>
          <property name="tooltip" translatable="yes"
            >Increase color saturation</property>
          <signal name="activate" handler="purer_cb"/>
        </object>
      </child>
      <child>
        <object class="GtkAction" id="Grayer">
          <property name="label" translatable="yes"
            context="Menu|Color|Adjust Color|">Grayer</property>
          <property name="tooltip" translatable="yes"
            >Decrease color saturation</property>
          <signal name="activate" handler="grayer_cb"/>
        </object>
      </child>
      <!-- Context (saving and restoring bushes and colours) -->
      <!-- More actions are added by doc.init_context_actions() -->
      <child>
        <object class="GtkAction" id="PickContext">
          <property name="label" translatable="yes"
            context="Menu|Brush|">Pick Stroke and Layer</property>
          <property name="tooltip" translatable="yes"
            >Pick brushstroke: settings and layer</property>
          <property name="stock_id">gtk-jump-to</property>
          <signal name="activate" handler="pick_context_cb"/>
        </object>
        <accelerator key="w"/>
      </child>
      <child>
        <object class="GtkToggleAction" id="ContextRestoreColor">
          <property name="label" translatable="yes"
            context="Menu|Brush|Shortcut Keys|">Restore Color</property>
          <signal name="activate" handler="context_toggle_color_cb"/>
        </object>
      </child>
      <child>
        <object class="GtkAction" id="ContextStore">
          <property name="label" translatable="yes"
            context="Menu|Brush|Shortcut Keys|"
            >Save to Most Recent</property>
          <property name="tooltip" translatable="yes"
            >Save brush to the most recent shortcut</property>
          <signal name="activate" handler="context_cb"/>
        </object>
        <accelerator key="q"/>
      </child>
      <!-- Layers stack manipulation -->
      <!--

        Layer operations in MyPaint are often the equivalent of major editing
        operations in other apps, so some of these get stock_ids.

      -->
      <child>
        <object class="GtkAction" id="ClearLayer">
          <property name="stock_id">gtk-clear</property>
          <property name="label" translatable="yes"
            context="Menu|Layer|">Clear</property>
          <property name="tooltip" translatable="yes"
            >Clear the current layer</property>
          <signal name="activate" handler="clear_layer_cb"/>
        </object>
        <accelerator key="Delete"/>
      </child>
      <child>
        <object class="GtkAction" id="CopyLayer">
          <property name="stock_id">gtk-copy</property>
          <property name="label" translatable="yes"
            context="Menu|Layer|">Copy</property>
          <property name="tooltip" translatable="yes"
            >Copy the current layer to the clipboard</property>
          <signal name="activate" handler="copy_cb"/>
        </object>
        <accelerator key="c" modifiers="GDK_CONTROL_MASK"/>
      </child>
      <child>
        <object class="GtkAction" id="PasteLayer">
          <property name="stock_id">gtk-paste</property>
          <property name="label" translatable="yes"
            context="Menu|Layer|">Paste</property>
          <property name="tooltip" translatable="yes"
            >Replaces the layer with the clipboard's contents</property>
          <signal name="activate" handler="paste_cb"/>
        </object>
        <accelerator key="v" modifiers="GDK_CONTROL_MASK"/>
      </child>
      <child>
        <object class="GtkAction" id="PickLayer">
          <property name="label" translatable="yes"
            context="Menu|Layer|Go to Layer|">At Cursor</property>
          <property name="tooltip" translatable="yes"
            >Choose a layer by picking a brushstroke on it</property>
          <signal name="activate" handler="pick_layer_cb"/>
        </object>
        <accelerator key="h"/>
      </child>
      <child>
        <object class="GtkAction" id="LayerFG">
          <property name="stock_id">gtk-go-up</property>
          <property name="label" translatable="yes"
            context="Menu|Layer|Go to Layer|">Above</property>
          <property name="tooltip" translatable="yes"
            >Go one layer up in the layers stack</property>
          <signal name="activate" handler="layer_fg_cb"/>
        </object>
        <accelerator key="Page_Up"/>
      </child>
      <child>
        <object class="GtkAction" id="LayerBG">
          <property name="stock_id">gtk-go-down</property>
          <property name="label" translatable="yes"
            context="Menu|Layer|Go to Layer|">Below</property>
          <property name="tooltip" translatable="yes"
            >Go one layer down in the layers stack</property>
          <signal name="activate" handler="layer_bg_cb"/>
        </object>
        <accelerator key="Page_Down"/>
      </child>
      <child>
        <object class="GtkAction" id="NewLayerFG">
          <property name="icon-name">gtk-add</property>
          <property name="label" translatable="yes"
            context="Menu|Layer|">New (above)</property>
          <property name="tooltip" translatable="yes"
            >Add a new layer above the current layer</property>
          <signal name="activate" handler="new_layer_cb"/>
        </object>
        <accelerator key="Page_Up" modifiers="GDK_CONTROL_MASK"/>
      </child>
      <child>
        <object class="GtkAction" id="NewLayerBG">
          <property name="label" translatable="yes"
            context="Menu|Layer|">New (below)</property>
          <property name="tooltip" translatable="yes"
            >Add a new layer below the current layer</property>
          <signal name="activate" handler="new_layer_cb"/>
        </object>
        <accelerator key="Page_Down" modifiers="GDK_CONTROL_MASK"/>
      </child>
      <child>
        <object class="GtkAction" id="MergeLayer">
          <!-- FIXME: need a better icon -->
          <property name="icon-name">gtk-dnd-multiple</property>
          <property name="label" translatable="yes"
            context="Menu|Layer|">Merge Down</property>
          <property name="tooltip" translatable="yes"
            >Merge layer with the one beneath it</property>
          <signal name="activate" handler="merge_layer_cb"/>
        </object>
        <accelerator key="Delete" modifiers="GDK_CONTROL_MASK"/>
      </child>
      <child>
        <object class="GtkAction" id="RemoveLayer">
          <property name="stock_id">gtk-delete</property>
          <property name="label" translatable="yes"
            context="Menu|Layer|">Delete</property>
          <property name="tooltip" translatable="yes"
            >Delete the current layer</property>
          <signal name="activate" handler="remove_layer_cb"/>
        </object>
        <accelerator key="Delete" modifiers="GDK_SHIFT_MASK"/>
      </child>
      <child>
        <object class="GtkAction" id="ConvertLayerToNormalMode">
          <property name="label" translatable="yes"
            context="Menu|Layer">Convert to Normal mode</property>
          <signal name="activate" handler="convert_layer_to_normal_mode_cb"/>
        </object>
      </child>
      <child>
        <object class="GtkAction" id="IncreaseLayerOpacity">
          <property name="label" translatable="yes"
            context="Menu|Layer|Opacity|">Increase</property>
          <signal name="activate" handler="layer_increase_opacity"/>
        </object>
        <accelerator key="p" modifiers="GDK_SHIFT_MASK"/>
      </child>
      <child>
        <object class="GtkAction" id="DecreaseLayerOpacity">
          <property name="label" translatable="yes"
            context="Menu|Layer|Opacity|">Decrease</property>
          <signal name="activate" handler="layer_decrease_opacity"/>
        </object>
        <accelerator key="o" modifiers="GDK_SHIFT_MASK"/>
      </child>
      <child>
        <object class="GtkAction" id="RaiseLayerInStack">
          <property name="label" translatable="yes"
            context="Menu|Layer|">Raise</property>
          <property name="tooltip" translatable="yes"
            >Raise the current layer one step in the layers stack</property>
          <property name="icon-name">gtk-go-up</property>
          <signal name="activate" handler="move_layer_in_stack_cb"/>
        </object>
      </child>
      <child>
        <object class="GtkAction" id="LowerLayerInStack">
          <property name="label" translatable="yes"
            context="Menu|Layer|">Lower</property>
          <property name="tooltip" translatable="yes"
            >Lower the current layer one step in the layers stack</property>
          <property name="icon-name">gtk-go-down</property>
          <signal name="activate" handler="move_layer_in_stack_cb"/>
        </object>
      </child>
      <child>
        <object class="GtkAction" id="DuplicateLayer">
          <property name="label" translatable="yes"
            context="Menu|Layer|">Duplicate</property>
          <property name="tooltip" translatable="yes"
            >Make an exact duplicate of the current layer</property>
          <property name="icon-name">mypaint-layer-duplicate</property>
          <signal name="activate" handler="duplicate_layer_cb"/>
        </object>
      </child>
      <child>
        <object class="GtkAction" id="RenameLayer">
          <property name="label" translatable="yes"
            context="Menu|Layer|">Rename...</property>
          <property name="tooltip" translatable="yes"
            >Enter a new name for the current layer</property>
          <signal name="activate" handler="rename_layer_cb"/>
        </object>
      </child>
      <child>
        <object class="GtkToggleAction" id="LayerLockedToggle">
          <property name="label" translatable="yes"
            context="Menu|Layer|">Locked</property>
          <property name="tooltip" translatable="yes"
            >The current layer's locked state: locked layers cannot be drawn to</property>
          <signal name="activate" handler="layer_lock_toggle_cb"/>
        </object>
      </child>
      <child>
        <object class="GtkToggleAction" id="LayerVisibleToggle">
          <property name="label" translatable="yes"
            context="Menu|Layer|">Visible</property>
          <property name="tooltip" translatable="yes"
            >The current layer's visibility state</property>
          <signal name="activate" handler="layer_visible_toggle_cb"/>
        </object>
      </child>



      <!-- View manipulation -->
      <child>
        <object class="GtkAction" id="ResetView">
          <property name="icon-name">mypaint-view-100</property>
          <property name="label" translatable="yes"
            context="Menu|View|">Reset and Center</property>
          <property name="tooltip" translatable="yes"
            >Reset Zoom, Rotation and Mirroring, and recenter the document</property>
          <signal name="activate" handler="reset_view_cb"/>
        </object>
        <accelerator key="F12"/>
      </child>
      <child>
        <object class="GtkToggleAction" id="FitView">
          <property name="icon-name">mypaint-view-fit</property>
          <property name="label" translatable="yes"
            context="Menu|View|">Fit</property>
          <property name="tooltip" translatable="yes"
              >View scaled to fit the document</property>
          <signal name="activate" handler="fit_view_toggled_cb"/>
        </object>
        <accelerator key="F10"/>
      </child>
      <child>
        <object class="GtkAction" id="ResetMenu">
          <property name="label" translatable="yes"
            context="Menu|View|">Reset</property>
        </object>
      </child>
      <child>
        <object class="GtkAction" id="ResetZoom">
          <property name="icon-name">mypaint-view-100</property>
          <property name="label" translatable="yes"
            context="Menu|View|Reset|">Zoom</property>
          <signal name="activate" handler="reset_view_cb"/>
        </object>
      </child>
      <child>
        <object class="GtkAction" id="ResetRotation">
          <property name="label" translatable="yes"
            context="Menu|View|Reset|">Rotation</property>
          <signal name="activate" handler="reset_view_cb"/>
        </object>
      </child>
      <child>
        <object class="GtkAction" id="ResetMirror">
          <property name="label" translatable="yes"
            context="Menu|View|Reset|">Mirror</property>
          <signal name="activate" handler="reset_view_cb"/>
        </object>
      </child>
      <child>
        <object class="GtkAction" id="ZoomIn">
          <property name="icon-name">mypaint-view-zoom-more</property>
          <property name="label" translatable="yes"
            context="Menu|View|Adjust View|">Zoom In</property>
          <property name="tooltip" translatable="yes"
            >Increase magnification</property>
          <signal name="activate" handler="zoom_cb"/>
        </object>
        <accelerator key="period"/>
      </child>
      <child>
        <object class="GtkAction" id="ZoomOut">
          <property name="icon-name">mypaint-view-zoom-less</property>
          <property name="label" translatable="yes"
            context="Menu|View|Adjust View|">Zoom Out</property>
          <property name="tooltip" translatable="yes"
            >Decrease magnification</property>
          <signal name="activate" handler="zoom_cb"/>
        </object>
        <accelerator key="comma"/>
      </child>
      <child>
        <object class="GtkAction" id="RotateLeft">
          <property name="stock_id">mypaint-view-rotate-left</property>
          <property name="label" translatable="yes"
            context="Menu|View|Adjust View|">Rotate Counterclockwise</property>
          <property name="tooltip" translatable="yes"
            >Rotate the view counterclockwise</property>
          <signal name="activate" handler="rotate_cb"/>
        </object>
        <accelerator key="Left" modifiers="GDK_CONTROL_MASK"/>
      </child>
      <child>
        <object class="GtkAction" id="RotateRight">
          <property name="stock_id">mypaint-view-rotate-right</property>
          <property name="label" translatable="yes"
            context="Menu|View|Adjust View|">Rotate Clockwise</property>
          <property name="tooltip" translatable="yes"
              >Rotate the view clockwise</property>
          <signal name="activate" handler="rotate_cb"/>
        </object>
        <accelerator key="Right" modifiers="GDK_CONTROL_MASK"/>
      </child>
      <child>
        <object class="GtkAction" id="MirrorHorizontal">
          <property name="stock_id">mypaint-view-mirror-horizontal</property>
          <property name="label" translatable="yes"
            context="Menu|View|Adjust View|">Mirror Horizontal</property>
          <property name="tooltip" translatable="yes"
            >Flip the view left to right</property>
          <signal name="activate" handler="mirror_horizontal_cb"/>
        </object>
        <accelerator key="i"/>
      </child>
      <child>
        <object class="GtkAction" id="MirrorVertical">
          <property name="stock_id">mypaint-view-mirror-vertical</property>
          <property name="label" translatable="yes"
            context="Menu|View|Adjust View|">Mirror Vertical</property>
          <property name="tooltip" translatable="yes"
            >Flip the view upside-down</property>
          <signal name="activate" handler="mirror_vertical_cb"/>
        </object>
        <accelerator key="u"/>
      </child>
      <child>
        <object class="GtkAction" id="SoloLayer">
          <property name="label" translatable="yes"
            context="Menu|View|">Layer Solo</property>
          <signal name="activate" handler="solo_layer_cb"/>
        </object>
        <accelerator key="Home"/>
      </child>
      <child>
        <object class="GtkAction" id="ToggleAbove">
          <property name="label" translatable="yes"
            context="Menu|View|">Hide Layers Above Current</property>
          <signal name="activate" handler="toggle_layers_above_cb"/>
        </object>
        <accelerator key="End"/>
      </child>
      <!-- Editing modes -->
      <child>
        <object class="GtkAction" id="BlendMode">
          <property name="stock_id">mypaint-brush-blend-modes</property>
          <property name="label" translatable="yes"
            context="Menu|Brush|">Blend Mode</property>
        </object>
      </child>
      <child>
        <object class="GtkToggleAction" id="Symmetry">
          <property name="stock_id">mypaint-symmetry-mode</property>
          <property name="label" translatable="yes"
            context="Menu|Edit|">Symmetrical Painting</property>
          <property name="tooltip" translatable="yes"
            >Mirrors all strokes drawn around the vertical axis</property>
          <signal name="activate" handler="symmetry_action_toggled_cb"/>
        </object>
        <accelerator key="i" modifiers="GDK_SHIFT_MASK"/>
      </child>
      <!-- Debugging toggles -->
      <child>
        <object class="GtkToggleAction" id="PrintInputs">
          <property name="label" translatable="yes"
            context="Menu|Help|Debug|">Print Brush Input Values to Console</property>
          <signal name="activate" handler="print_inputs_cb"/>
        </object>
      </child>
      <child>
        <object class="GtkToggleAction" id="VisualizeRendering">
          <property name="label" translatable="yes"
            context="Menu|Help|Debug|">Visualize Rendering</property>
          <property name="tooltip" translatable="yes"
            >Show rendering updates on-screen, for debugging</property>
          <signal name="activate" handler="visualize_rendering_cb"/>
        </object>
      </child>
      <child>
        <object class="GtkToggleAction" id="NoDoubleBuffereing">
          <property name="label" translatable="yes"
            context="Menu|Help|Debug|">Disable GTK Double Buffering</property>
          <signal name="activate" handler="no_double_buffering_cb"/>
        </object>
      </child>
    </object><!-- /DocumentActions -->
  </child>
  <child>
    <object class="GtkActionGroup" id="WindowActions">
      <!-- Actions affecting the application window and document view -->
      <!-- Menu: File -->
      <child>
        <object class="GtkAction" id="FileMenu">
          <property name="label" translatable="yes"
            context="Menu|">File</property>
        </object>
      </child>
      <child>
        <object class="GtkAction" id="Quit">
          <property name="label" translatable="yes"
            context="Menu|File|">Quit</property>
          <property name="stock_id">gtk-quit</property>
          <signal name="activate" handler="quit_cb"/>
        </object>
        <accelerator key="q" modifiers="GDK_CONTROL_MASK"/>
      </child>
      <child>
        <object class="GtkToggleAction" id="FrameToggle">
          <property name="label" translatable="yes"
            context="Menu|File|">Frame Enabled</property>
          <property name="icon-name">mypaint-frame</property>
          <signal name="activate" handler="toggle_frame_cb"/>
        </object>
      </child>
      <child>
        <object class="GtkAction" id="EditMenu">
          <property name="label" translatable="yes"
            context="Menu|">Edit</property>
        </object>
      </child>
      <!-- Menu: Color -->
      <child>
        <object class="GtkAction" id="ColorMenu">
          <property name="label" translatable="yes"
            context="Menu|">Color</property>
        </object>
      </child>
      <child>
        <object class="GtkAction" id="ColorAdjustmentsMenu">
          <property name="label" translatable="yes"
            context="Menu|Color|">Adjust Color</property>
        </object>
      </child>
      <child>
        <object class="GtkAction" id="ColorHistoryPopup">
          <property name="label" translatable="yes"
            context="Menu|Color|">Color History</property>
          <signal name="activate" handler="popup_cb"/>
        </object>
        <accelerator key="x"/>
      </child>
      <child>
        <object class="GtkAction" id="ColorChangerCrossedBowlPopup">
          <property name="label" translatable="yes"
            context="Menu|Color|">Change Color</property>
          <property name="tooltip" translatable="yes"
            >Color changer popup (crossed bowl)</property>
          <signal name="activate" handler="popup_cb"/>
        </object>
        <accelerator key="v"/>
      </child>
      <child>
        <object class="GtkAction" id="ColorChangerWashPopup">
          <property name="label" translatable="yes"
            context="Menu|Color|">Change Color (wash)</property>
          <property name="tooltip" translatable="yes"
            >Color changer popup (wash)</property>
          <signal name="activate" handler="popup_cb"/>
        </object>
        <accelerator key="c"/>
      </child>
      <child>
        <object class="GtkAction" id="ColorRingPopup">
          <property name="label" translatable="yes"
            context="Menu|Color|">Change Color (ring)</property>
          <property name="tooltip" translatable="yes"
            >Color changer popup (concentric rings)</property>
          <signal name="activate" handler="popup_cb"/>
        </object>
      </child>
      <child>
        <object class="GtkAction" id="ColorDetailsDialog">
          <property name="label" translatable="yes"
            context="Menu|Color|">Color Details</property>
          <property name="tooltip" translatable="yes"
            >Color details dialog with text entry</property>
          <signal name="activate" handler="color_details_dialog_cb"/>
        </object>
      </child>
      <child>
        <object class="GtkAction" id="PaletteNext">
          <property name="label" translatable="yes"
            context="Menu|Color">Next Palette Color</property>
          <property name="tooltip" translatable="yes"
            >Next color in the palette</property>
          <signal name="activate" handler="palette_next_cb"/>
        </object>
      </child>
      <child>
        <object class="GtkAction" id="PalettePrev">
          <property name="label" translatable="yes"
            context="Menu|Color|">Previous Palette Color</property>
          <property name="tooltip" translatable="yes"
            >Previous color in the palette</property>
          <signal name="activate" handler="palette_prev_cb"/>
        </object>
      </child>
<<<<<<< HEAD
      <!-- Layer, Animation, and Scratchpad menus -->
=======
      <child>
        <object class="GtkAction" id="PaletteAddCurrentColor">
          <property name="label" translatable="yes"
            context="Menu|Color|">Add Color to Palette</property>
          <property name="tooltip" translatable="yes"
            >Append the current color to the palette</property>
          <signal name="activate" handler="palette_add_current_color_cb"/>
        </object>
      </child>
      <!-- Layer and Scratchpad menus -->
>>>>>>> 830c2f75
      <child>
        <object class="GtkAction" id="LayerMenu">
          <property name="label" translatable="yes"
            context="Menu|">Layer</property>
        </object>
      </child>
      <child>
        <object class="GtkAction" id="LayerOpacityMenu">
          <property name="label" translatable="yes"
            context="Menu|Layer|">Opacity</property>
        </object>
      </child>
      <child>
        <object class="GtkAction" id="LayerGoMenu">
          <property name="label" translatable="yes"
            context="Menu|Layer|">Go to Layer</property>
        </object>
      </child>

      <child>
        <object class="GtkAction" id="AnimationMenu">
          <property name="label" translatable="yes"
            context="Menu|">Animation</property>
        </object>
      </child>
      <child>
        <object class="GtkAction" id="AddCel">
          <property name="label" translatable="yes"
            context="Menu|Animation|">Add cel to this frame</property>
            <signal name="activate" handler="add_cel_cb"/>
        </object>
      </child>
      <child>
        <object class="GtkAction" id="ToggleKey">
          <property name="label" translatable="yes"
            context="Menu|Animation|">Toggle Keyframe</property>
            <signal name="activate" handler="toggle_key_cb"/>
        </object>
        <accelerator key="k"/>
      </child>
      <child>
        <object class="GtkAction" id="PrevFrame">
          <property name="label" translatable="yes"
            context="Menu|Animation|">Previous Frame</property>
            <signal name="activate" handler="previous_frame_cb"/>
        </object>
        <accelerator key="Up"/>
      </child>
      <child>
        <object class="GtkAction" id="NextFrame">
          <property name="label" translatable="yes"
            context="Menu|Animation|">Next Frame</property>
            <signal name="activate" handler="next_frame_cb"/>
        </object>
        <accelerator key="Down"/>
      </child>
      <child>
        <object class="GtkAction" id="PrevFrameWithCel">
          <property name="label" translatable="yes"
            context="Menu|Animation|">Previous frame with cel</property>
            <signal name="activate" handler="previous_celframe_cb"/>
        </object>
        <accelerator key="Up" modifiers="GDK_CONTROL_MASK"/>
      </child>
      <child>
        <object class="GtkAction" id="NextFrameWithCel">
          <property name="label" translatable="yes"
            context="Menu|Animation|">Next frame with cel</property>
            <signal name="activate" handler="next_celframe_cb"/>
        </object>
        <accelerator key="Down" modifiers="GDK_CONTROL_MASK"/>
      </child>
      <child>
        <object class="GtkAction" id="PrevKeyFrame">
          <property name="label" translatable="yes"
            context="Menu|Animation|">Previous Keyframe</property>
            <signal name="activate" handler="previous_keyframe_cb"/>
        </object>
      </child>
      <child>
        <object class="GtkAction" id="NextKeyFrame">
          <property name="label" translatable="yes"
            context="Menu|Animation|">Next Keyframe</property>
            <signal name="activate" handler="next_keyframe_cb"/>
        </object>
      </child>
      <child>
        <object class="GtkAction" id="PlayPauseAnimation">
          <property name="label" translatable="yes"
            context="Menu|Animation|">Play/Pause animation</property>
            <signal name="activate" handler="playpause_animation_cb"/>
        </object>
        <accelerator key="p" modifiers="GDK_CONTROL_MASK"/>
      </child>
      <child>
        <object class="GtkAction" id="StopAnimation">
          <property name="label" translatable="yes"
            context="Menu|Animation|">Stop animation</property>
            <signal name="activate" handler="stop_animation_cb"/>
        </object>
      </child>
      <child>
        <object class="GtkAction" id="InsertFrame">
          <property name="label" translatable="yes"
            context="Menu|Animation|">Insert frame</property>
            <signal name="activate" handler="insert_frame_cb"/>
        </object>
      </child>
      <child>
        <object class="GtkAction" id="RemoveFrame">
          <property name="label" translatable="yes"
            context="Menu|Animation|">Remove frame</property>
            <signal name="activate" handler="remove_frame_cb"/>
        </object>
      </child>
      <child>
        <object class="GtkAction" id="CutCel">
          <property name="label" translatable="yes"
            context="Menu|Animation|">Cut cel at frame</property>
            <signal name="activate" handler="cut_cel_cb"/>
        </object>
      </child>
      <child>
        <object class="GtkAction" id="CopyCel">
          <property name="label" translatable="yes"
            context="Menu|Animation|">Copy cel at frame</property>
            <signal name="activate" handler="copy_cel_cb"/>
        </object>
      </child>
      <child>
        <object class="GtkAction" id="PasteCel">
          <property name="label" translatable="yes"
            context="Menu|Animation|">Paste cel at frame</property>
            <signal name="activate" handler="paste_cel_cb"/>
        </object>
      </child>
      <child>
        <object class="GtkAction" id="ScratchMenu">
          <property name="label" translatable="yes"
            context="Menu|">Scratchpad</property>
        </object>
      </child>
      <child>
        <object class="GtkAction" id="ScratchNew">
          <property name="label" translatable="yes"
            context="Menu|Scratchpad|">New</property>
          <property name="icon-name">gtk-new</property>
          <signal name="activate" handler="new_scratchpad_cb"/>
        </object>
      </child>
      <child>
        <object class="GtkAction" id="ScratchLoad">
          <property name="label" translatable="yes"
            context="Menu|Scratchpad|">Open...</property>
          <property name="icon-name">gtk-open</property>
          <signal name="activate" handler="load_scratchpad_cb"/>
        </object>
      </child>
      <child>
        <object class="GtkAction" id="ScratchSaveNow">
          <property name="label" translatable="yes"
            context="Menu|Scratchpad|">Save</property>
          <property name="icon-name">gtk-save</property>
          <signal name="activate" handler="save_current_scratchpad_cb"/>
        </object>
      </child>
      <child>
        <object class="GtkAction" id="ScratchSaveAs">
          <property name="label" translatable="yes"
            context="Menu|Scratchpad|">Save As...</property>
          <property name="icon-name">gtk-save-as</property>
          <signal name="activate" handler="save_as_scratchpad_cb"/>
        </object>
      </child>
      <child>
        <object class="GtkAction" id="ScratchRevert">
          <property name="label" translatable="yes"
            context="Menu|Scratchpad|">Revert</property>
          <property name="icon-name">gtk-refresh</property>
          <signal name="activate" handler="revert_current_scratchpad_cb"/>
        </object>
      </child>
      <child>
        <object class="GtkAction" id="ScratchSaveAsDefault">
          <property name="label" translatable="yes"
            context="Menu|Scratchpad|">Save as Default</property>
          <signal name="activate" handler="save_scratchpad_as_default_cb"/>
        </object>
      </child>
      <child>
        <object class="GtkAction" id="ScratchClearDefault">
          <property name="label" translatable="yes"
            context="Menu|Scratchpad|">Clear Default</property>
          <signal name="activate" handler="clear_default_scratchpad_cb"/>
        </object>
      </child>
      <child>
        <object class="GtkAction" id="ScratchCopyBackground">
          <property name="label" translatable="yes"
           context="Menu|Scratchpad|">Use Main Background</property>
          <signal name="activate" handler="scratchpad_copy_background_cb"/>
        </object>
      </child>
      <!-- Scratchpad palette-rendering submenu actions -->
      <!-- Diminishing as this fnctionality is moved to the editable palette code -->
      <child>
        <object class="GtkAction" id="ScratchDrawSatPalette">
          <property name="label" translatable="yes"
            context="Menu|Scratchpad|">Draw Saturation Spread</property>
          <signal name="activate" handler="draw_sat_spectrum_cb"/>
        </object>
      </child>
      <!-- Brush menu actions -->
      <child>
        <object class="GtkAction" id="BrushMenu">
          <property name="label" translatable="yes"
            context="Menu|Brush|">Brush</property>
        </object>
      </child>
      <child>
        <object class="GtkAction" id="ContextMenu">
          <property name="label" translatable="yes"
            context="Menu|Brush|">Shortcut Keys</property>
        </object>
      </child>
      <child>
        <object class="GtkAction" id="ContextHelp">
          <property name="label" translatable="yes"
            context="Menu|Brush|Shortcut Keys|">Help</property>
          <property name="icon-name">gtk-help</property>
          <signal name="activate" handler="show_infodialog_cb"/>
        </object>
      </child>
      <child>
        <object class="GtkAction" id="BrushChooserPopup">
          <property name="label" translatable="yes"
            context="Menu|Brush|">Change Brush</property>
          <property name="icon-name">mypaint-tool-brush</property>
          <signal name="activate" handler="brush_chooser_popup_cb"/>
        </object>
        <accelerator key="b"/>
      </child>
      <child>
        <object class="GtkAction" id="DownloadBrushPack">
          <property name="label" translatable="yes"
            context="Menu|Brush|">Get More Brushes...</property>
          <signal name="activate" handler="download_brush_pack_cb"/>
        </object>
      </child>
      <child>
        <object class="GtkAction" id="ImportBrushPack">
          <property name="label" translatable="yes"
            context="Menu|Brush|">Import Brushes...</property>
          <property name="icon-name">gtk-open</property>
          <signal name="activate" handler="import_brush_pack_cb"/>
        </object>
      </child>
      <!-- Help/documentation menu -->
      <child>
        <object class="GtkAction" id="HelpMenu">
          <property name="label" translatable="yes"
            context="Menu|Help|">Help</property>
        </object>
      </child>
      <child>
        <object class="GtkAction" id="Docu">
          <property name="label" translatable="yes"
            context="Menu|Help|">Where is the Documentation?</property>
          <property name="icon-name">gtk-info</property>
          <signal name="activate" handler="show_infodialog_cb"/>
        </object>
      </child>
      <child>
        <object class="GtkAction" id="ShortcutHelp">
          <property name="label" translatable="yes"
            context="Menu|Help|">Change the Keyboard Shortcuts?</property>
          <property name="icon-name">gtk-info</property>
          <signal name="activate" handler="show_infodialog_cb"/>
        </object>
      </child>
      <child>
        <object class="GtkAction" id="About">
          <property name="label" translatable="yes"
            context="Menu|Help|">About Dopey</property>
          <property name="icon-name">gtk-about</property>
          <signal name="activate" handler="about_cb"/>
        </object>
      </child>
      <child>
        <object class="GtkAction" id="AboutMyPaint">
          <property name="label" translatable="yes"
            context="Menu|Help|">About MyPaint</property>
          <property name="icon-name">gtk-about</property>
          <signal name="activate" handler="about_mypaint_cb"/>
        </object>
      </child>
      <!-- Debugging menu -->
      <child>
        <object class="GtkAction" id="DebugMenu">
          <property name="label" translatable="yes"
            context="Menu|Help|">Debug</property>
        </object>
      </child>
      <child>
        <object class="GtkAction" id="PrintMemoryLeak">
          <property name="label" translatable="yes"
            context="Menu|Help|Debug|">Print Memory Leak Info to Console (Slow!)</property>
          <signal name="activate" handler="print_memory_leak_cb"/>
        </object>
      </child>
      <child>
        <object class="GtkAction" id="RunGarbageCollector">
          <property name="label" translatable="yes"
            context="Menu|Help|Debug|">Run Garbage Collector Now</property>
          <signal name="activate" handler="run_garbage_collector_cb"/>
        </object>
      </child>
      <child>
        <object class="GtkAction" id="StartProfiling">
          <!-- FIXME: convert to a ToggleAction -->
          <property name="label" translatable="yes"
            context="Menu|Help|Debug|">Start/Stop Python Profiling (cProfile)</property>
          <property name="icon-name">gtk-execute</property>
          <signal name="activate" handler="start_profiling_cb"/>
        </object>
      </child>
      <!-- View menu and its submenus -->
      <child>
        <object class="GtkAction" id="ViewMenu">
          <property name="label" translatable="yes"
             context="Menu|">View</property>
        </object>
      </child>
      <child>
        <object class="GtkAction" id="FeedbackMenu">
          <property name="label" translatable="yes"
            context="Menu|View|">Feedback</property>
        </object>
      </child>
      <child>
        <object class="GtkAction" id="ViewAdjustmentsMenu">
          <property name="label" translatable="yes"
           context="Menu|View|">Adjust View</property>
        </object>
      </child>
      <child>
        <object class="GtkAction" id="ShowPopupMenu">
          <property name="label" translatable="yes"
            context="Menu|View|">Popup Menu</property>
          <signal name="activate" handler="popupmenu_show_cb"/>
        </object>
        <accelerator key="Menu"/>
      </child>
      <child>
        <object class="GtkAction" id="Fullscreen">
          <property name="stock_id">gtk-fullscreen</property>
          <signal name="activate" handler="fullscreen_cb"/>
        </object>
        <accelerator key="F11"/>
      </child>
      <!-- Subwindow hiding and showing -->
      <child>
        <object class="GtkToggleAction" id="PreferencesWindow">
          <property name="stock_id">gtk-preferences</property>
          <property name="label" translatable="yes"
            context="Menu|Edit|">Preferences</property>
          <signal name="activate" handler="toggle_window_cb"/>
        </object>
      </child>
      <child>
        <object class="GtkToggleAction" id="InputTestWindow">
          <property name="label" translatable="yes">Test Input Devices</property>
          <signal name="activate" handler="toggle_window_cb"/>
        </object>
      </child>
      <child>
        <object class="GtkToggleAction" id="FrameWindow">
          <property name="label" translatable="yes">Document Frame...</property>
          <property name="stock_id">gtk-page-setup</property>
          <property name="tooltip"
            translatable="yes">Set and adjust a frame for the canvas</property>
          <signal name="activate" handler="toggle_window_cb"/>
        </object>
      </child>
      <child>
        <object class="GtkToggleAction" id="LayersTool">
          <property name="icon-name">mypaint-tool-layers</property>
          <property name="label" translatable="yes">Layers Window</property>
          <property name="tooltip"
            translatable="yes">Arrange layers, or assign layer effects</property>
          <signal name="activate" handler="toggle_window_cb"/>
        </object>
        <accelerator key="l"/>
      </child>
      <child>
        <object class="GtkToggleAction" id="BackgroundWindow">
          <property name="icon-name">gtk-page-setup</property>
          <property name="label" translatable="yes"
            context="Menu|Layer|">Choose Background</property>
          <property name="tooltip" translatable="yes"
            >Choose a background image</property>
          <signal name="activate" handler="toggle_window_cb"/>
        </object>
      </child>
      <child>
        <object class="GtkToggleAction" id="BrushSelectionTool">
          <property name="icon-name">mypaint-tool-brush</property>
          <property name="label" translatable="yes"
            context="Menu|Brush|">Brushes Window</property>
          <property name="tooltip" translatable="yes"
            >Select brushes, and edit brush sets</property>
          <signal name="activate" handler="toggle_window_cb"/>
        </object>
        <accelerator key="b" modifiers="GDK_SHIFT_MASK"/>
      </child>
      <child>
        <object class="GtkToggleAction" id="BrushSettingsWindow">
          <property name="stock_id">gtk-properties</property>
          <property name="label" translatable="yes"
            context="Menu|Brush|">Settings Window</property>
          <property name="tooltip" translatable="yes"
            >Edit the active brush's settings</property>
          <signal name="activate" handler="toggle_window_cb"/>
        </object>
        <accelerator key="b" modifiers="GDK_CONTROL_MASK"/>
      </child>
      <child>
        <object class="GtkToggleAction" id="CombinedColorTool">
          <property name="icon-name">mypaint-tool-paint-color</property>
          <property name="label" translatable="yes"
            context="Menu|Color|">Colors Window</property>
          <property name="tooltip" translatable="yes"
            >Set the color used for painting</property>
          <signal name="activate" handler="toggle_window_cb"/>
        </object>
        <accelerator key="c" modifiers="GDK_SHIFT_MASK"/>
      </child>
      <child>
        <object class="GtkToggleAction" id="HCYWheelTool">
          <property name="icon-name">mypaint-tool-hcywheel</property>
          <property name="label" translatable="yes"
            context="Menu|Color|">HCY Wheel</property>
          <property name="tooltip" translatable="yes"
            >Set the color using cylindrical hue/chroma/luma space.
The circular slices are equiluminant.</property>
          <signal name="activate" handler="toggle_window_cb"/>
        </object>
      </child>
      <child>
        <object class="GtkToggleAction" id="PaletteTool">
          <property name="icon-name">gtk-select-color</property>
          <property name="label" translatable="yes"
            context="Menu|Color|">Palette</property>
          <property name="tooltip" translatable="yes"
            >Set the color from a loadable, editable palette.</property>
          <signal name="activate" handler="toggle_window_cb"/>
        </object>
      </child>
      <child>
        <object class="GtkToggleAction" id="HSVWheelTool">
          <property name="icon-name">mypaint-tool-hsvwheel</property>
          <property name="label" translatable="yes"
            context="Menu|Color|">HSV Wheel</property>
          <property name="tooltip" translatable="yes"
            >Saturation and Value colour changer.</property>
          <signal name="activate" handler="toggle_window_cb"/>
        </object>
      </child>
      <child>
        <object class="GtkToggleAction" id="HSVTriangleTool">
          <property name="icon-name">mypaint-tool-color-triangle</property>
          <property name="label" translatable="yes"
            context="Menu|Color|">HSV Triangle</property>
          <property name="tooltip" translatable="yes"
            >The standard GTK color selector.</property>
          <signal name="activate" handler="toggle_window_cb"/>
        </object>
      </child>
      <child>
        <object class="GtkToggleAction" id="HSVCubeTool">
          <property name="icon-name">mypaint-tool-hsvcube</property>
          <property name="label" translatable="yes"
            context="Menu|Color|">HSV Cube</property>
          <property name="tooltip" translatable="yes"
            >An HSV cube which can be rotated to show different planar slices.</property>
          <signal name="activate" handler="toggle_window_cb"/>
        </object>
      </child>
      <child>
        <object class="GtkToggleAction" id="ComponentSlidersTool">
          <property name="icon-name">mypaint-tool-component-sliders</property>
          <property name="label" translatable="yes"
            context="Menu|Color|">Component Sliders</property>
          <property name="tooltip" translatable="yes"
            >Adjust individual components of the colour.</property>
          <signal name="activate" handler="toggle_window_cb"/>
        </object>
      </child>
      <child>
        <object class="GtkToggleAction" id="ScratchpadTool">
          <property name="icon-name">mypaint-tool-scratchpad</property>
          <property name="label" translatable="yes"
            context="Menu|Scratchpad|">Scratchpad Window</property>
          <property name="tooltip" translatable="yes"
            >Mix colors and make sketches on separate scrap pages</property>
          <signal name="activate" handler="toggle_window_cb"/>
        </object>
        <accelerator key="s" modifiers="GDK_SHIFT_MASK"/>
      </child>
      <child>
        <object class="GtkToggleAction" id="AnimationTool">
          <property name="stock_id">mypaint-tool-animation</property>
          <property name="label" translatable="yes"
            context="Menu|Animation|">Animation Window</property>
          <property name="tooltip" translatable="yes"
            >Animate</property>
          <signal name="activate" handler="toggle_window_cb"/>
        </object>
        <accelerator key="k" modifiers="GDK_CONTROL_MASK"/>
      </child>
      <child>
        <object class="GtkToggleAction" id="PreviewTool">
          <property name="icon-name">mypaint-tool-preview-window</property>
          <property name="label" translatable="yes">Preview</property>
          <property name="tooltip" translatable="yes"
            >Show preview of the whole drawing area</property>
          <signal name="activate" handler="toggle_window_cb"/>
        </object>
        <accelerator key="p" modifiers="GDK_SHIFT_MASK"/>
      </child>
      <child>
        <object class="GtkToggleAction" id="FullscreenAutohide">
          <property name="label" translatable="yes"
            context="Menu|View|">Hide Controls in Fullscreen</property>
          <property name="tooltip" translatable="yes"
            >Automatically hide the user interface in fullscreen.</property>
          <signal name="toggled" handler="fullscreen_autohide_toggled_cb"/>
        </object>
        <accelerator key="Tab"/>
      </child>
      <child>
        <object class="GtkToggleAction" id="ToggleScaleFeedback">
          <property name="label" translatable="yes"
            context="Menu|View|Feedback|">Zoom Level</property>
          <property name="tooltip" translatable="yes"
            >Show the zoom level when zooming in or out</property>
          <signal name="activate" handler="toggle_scale_feedback_cb"/>
        </object>
      </child>
      <child>
        <object class="GtkToggleAction" id="ToggleLastPosFeedback">
          <property name="label" translatable="yes"
            context="Menu|View|Feedback|">Last Painting Position</property>
          <property name="tooltip" translatable="yes"
            >Show where strokes end</property>
          <signal name="activate" handler="toggle_last_pos_feedback_cb"/>
        </object>
      </child>
      <child>
        <object class="GtkToggleAction" id="ToggleSymmetryFeedback">
          <property name="label" translatable="yes"
            context="Menu|View|Feedback|">Axis of Symmetry</property>
          <property name="tooltip" translatable="yes"
            >Show the symmetry axis</property>
          <signal name="activate" handler="toggle_symmetry_feedback_cb"/>
        </object>
      </child>
    </object><!-- /WindowActions -->
  </child>
  <child>
    <object class="GtkActionGroup" id="ModeStackActions">
      <!-- Actions which affect the ModeStack of the primary document -->
      <child>
        <object class="GtkAction" id="CurrentModeMenu">
          <property name="label" translatable="yes"
            context="Menu|Edit|">Current Mode</property>
        </object>
      </child>
      <child>
        <object class="GtkRadioAction" id="SwitchableFreehandMode">
          <property name="label" translatable="yes"
            context="Menu|Edit|Current Mode|">Freehand Drawing</property>
          <property name="short-label" translatable="yes"
            context="Toolbar|">Freehand</property>
          <property name="icon-name">mypaint-line-mode-freehand</property>
          <property name="tooltip" translatable="yes"
            >Freehand Drawing: draw and paint freely, without geometric constraints</property>
          <property name="value">1</property>
          <property name="current-value">1</property>
          <signal name="changed" handler="mode_radioaction_changed_cb"/>
        </object>
      </child>
      <child>
        <object class="GtkAction" id="FlipSwitchableFreehandMode">
          <property name="label" translatable="yes"
            context="Menu|Edit|">Freehand Drawing</property>
          <property name="icon-name">mypaint-line-mode-freehand</property>
          <signal name="activate" handler="mode_flip_action_activated_cb"/>
        </object>
        <accelerator key="p"/><!-- "pencil", or "paint" -->
      </child>
      <child>
        <object class="GtkRadioAction" id="PanViewMode">
          <property name="label" translatable="yes"
            context="Menu|Edit|Current Mode|">Scroll View</property>
          <property name="short-label" translatable="yes"
            context="Toolbar|">Scroll</property>
          <property name="icon-name">mypaint-view-pan</property>
          <property name="tooltip" translatable="yes"
            >Scroll View: move around the canvas by clicking and dragging</property>
          <property name="group">SwitchableFreehandMode</property>
          <property name="value">2</property>
        </object>
      </child>
      <child>
        <object class="GtkAction" id="FlipPanViewMode">
          <property name="label" translatable="yes"
            context="Menu|View|">Scroll</property>
          <property name="icon-name">mypaint-view-pan</property>
          <signal name="activate" handler="mode_flip_action_activated_cb"/>
        </object>
      </child>
      <child>
        <object class="GtkRadioAction" id="RotateViewMode">
          <property name="label" translatable="yes"
            context="Menu|Edit|Current Mode|">Rotate View</property>
          <property name="short-label" translatable="yes"
            context="Toolbar|">Rotate</property>
          <property name="icon-name">mypaint-view-rotate</property>
          <property name="tooltip" translatable="yes"
            >Rotate View: turn the canvas by clicking and dragging</property>
          <property name="group">PanViewMode</property>
          <property name="value">3</property>
        </object>
      </child>
      <child>
        <object class="GtkAction" id="FlipRotateViewMode">
          <property name="label" translatable="yes"
            context="Menu|View|">Rotate</property>
          <property name="icon-name">mypaint-view-rotate</property>
          <signal name="activate" handler="mode_flip_action_activated_cb"/>
        </object>
      </child>
      <child>
        <object class="GtkRadioAction" id="ZoomViewMode">
          <property name="label" translatable="yes"
            context="Menu|Edit|Current Mode|">Zoom View</property>
          <property name="short-label" translatable="yes"
            context="Toolbar|">Zoom</property>
          <property name="icon-name">mypaint-view-zoom</property>
          <property name="tooltip" translatable="yes"
            >Zoom View: zoom the canvas by clicking and dragging</property>
          <property name="group">RotateViewMode</property>
          <property name="value">3</property>
        </object>
      </child>
      <child>
        <object class="GtkAction" id="FlipZoomViewMode">
          <property name="label" translatable="yes"
            context="Menu|View|">Zoom</property>
          <property name="icon-name">mypaint-view-zoom</property>
          <signal name="activate" handler="mode_flip_action_activated_cb"/>
        </object>
      </child>
      <child>
        <object class="GtkRadioAction" id="StraightMode">
          <property name="label" translatable="yes"
            context="Menu|Edit|Current Mode|">Lines and Curves</property>
          <property name="short-label" translatable="yes"
            context="Toolbar|">Lines</property>
          <property name="icon-name">mypaint-line-mode-straight</property>
          <property name="tooltip" translatable="yes"
              >Lines and Curves: draw straight or curved lines.
Ctrl: constrain angle.
Shift: add curves to the last line.</property>
          <property name="group">ZoomViewMode</property>
          <property name="value">4</property>
        </object>
      </child>
      <child>
        <object class="GtkAction" id="FlipStraightMode">
          <property name="label" translatable="yes"
            context="Menu|Edit|">Lines and Curves</property>
          <property name="icon-name">mypaint-line-mode-straight</property>
          <signal name="activate" handler="mode_flip_action_activated_cb"/>
        </object>
        <accelerator key="k"/> <!-- Lines and, um, Kurves. -->
      </child>
      <child>
        <object class="GtkRadioAction" id="SequenceMode">
          <property name="label" translatable="yes"
            context="Menu|Edit|Current Mode|">Connected Lines</property>
          <property name="short-label" translatable="yes"
            context="Toolbar|">Line Seq.</property>
          <property name="icon-name">mypaint-line-mode-sequence</property>
          <property name="tooltip" translatable="yes"
            >Connected Lines: draw sequences of straight or curved lines.
Ctrl: constrain angle.
Shift: add curves to the last line.</property>
          <property name="group">StraightMode</property>
          <property name="value">5</property>
        </object>
      </child>
      <child>
        <object class="GtkAction" id="FlipSequenceMode">
          <property name="label" translatable="yes"
            context="Menu|Edit|">Connected Lines</property>
          <property name="icon-name">mypaint-line-mode-sequence</property>
          <signal name="activate" handler="mode_flip_action_activated_cb"/>
        </object>
        <accelerator key="j"/> <!-- next to k, on my keyboard -->
      </child>
      <child>
        <object class="GtkRadioAction" id="EllipseMode">
          <property name="label" translatable="yes"
            context="Menu|Edit|Current Mode|">Ellipses and Circles</property>
          <property name="short-label" translatable="yes"
            context="Toolbar|">Ellipse</property>
          <property name="icon-name">mypaint-line-mode-ellipse</property>
          <property name="tooltip" translatable="yes"
            >Ellipses and Circles: draw whole circles and ellipses.
Shift: rotate.
Ctrl: constrain ratio.
Ctrl+Shift: constrain angle.</property>
          <property name="group">SequenceMode</property>
          <property name="value">6</property>
        </object>
      </child>
      <child>
        <object class="GtkAction" id="FlipEllipseMode">
          <property name="label" translatable="yes"
            context="Menu|Edit|">Ellipses and Circles</property>
          <property name="icon-name">mypaint-line-mode-ellipse</property>
          <signal name="activate" handler="mode_flip_action_activated_cb"/>
        </object>
        <accelerator key="o"/> <!-- *looks* like a circle -->
      </child>
      <child>
        <object class="GtkRadioAction" id="LayerMoveMode">
          <property name="label" translatable="yes"
            context="Menu|Edit|Current Mode|">Move Layer</property>
          <property name="icon-name">mypaint-tool-move-layer</property>
          <property name="tooltip" translatable="yes"
            >Move Layer: reposition the current layer on the canvas</property>
          <property name="group">EllipseMode</property>
          <property name="value">7</property>
        </object>
      </child>
      <child>
        <object class="GtkAction" id="FlipLayerMoveMode">
          <property name="label" translatable="yes"
            context="Menu|Layer|">Move</property>
          <property name="icon-name">mypaint-tool-move-layer</property>
          <signal name="activate" handler="mode_flip_action_activated_cb"/>
        </object>
      </child>
      <child>
        <object class="GtkRadioAction" id="FrameEditMode">
          <property name="label" translatable="yes"
            context="Menu|Edit|Current Mode|">Edit Frame</property>
          <property name="short-label" translatable="yes"
            context="Toolbar|">Frame</property>
          <property name="icon-name">mypaint-frame</property>
          <property name="tooltip" translatable="yes"
            >Edit Frame: define a frame around the document to give it a finite size. The frame is used when exporting.</property>
          <property name="group">LayerMoveMode</property>
          <property name="value">8</property>
        </object>
      </child>
      <child>
        <object class="GtkAction" id="FlipFrameEditMode">
          <property name="label" translatable="yes"
            context="Menu|File|">Edit Frame</property>
          <property name="icon-name">mypaint-frame</property>
          <signal name="activate" handler="mode_flip_action_activated_cb"/>
        </object>
      </child>

      <child>
        <object class="GtkRadioAction" id="ColorPickMode">
          <property name="label" translatable="yes"
            context="Menu|Color|">Pick Color</property>
             <!--
              FIXME: faked context due to string freeze
                     should be set to "Menu|Edit|Current Mode|"
              -->
          <property name="icon-name">gtk-color-picker</property>
          <property name="tooltip" translatable="yes"
            >Pick a color from the screen</property>
          <property name="group">FrameEditMode</property>
          <property name="value">9</property>
        </object>
      </child>
      <child>
        <object class="GtkAction" id="FlipColorPickMode">
          <property name="label" translatable="yes"
            context="Menu|Color|">Pick Color</property>
          <property name="icon-name">gtk-color-picker</property>
          <signal name="activate" handler="mode_flip_action_activated_cb"/>
        </object>
        <accelerator key="r"/>
      </child>


    </object><!-- /ModeStackActions -->
  </child>
</object><!-- /app_ui_manager -->

</interface><|MERGE_RESOLUTION|>--- conflicted
+++ resolved
@@ -833,9 +833,6 @@
           <signal name="activate" handler="palette_prev_cb"/>
         </object>
       </child>
-<<<<<<< HEAD
-      <!-- Layer, Animation, and Scratchpad menus -->
-=======
       <child>
         <object class="GtkAction" id="PaletteAddCurrentColor">
           <property name="label" translatable="yes"
@@ -845,8 +842,7 @@
           <signal name="activate" handler="palette_add_current_color_cb"/>
         </object>
       </child>
-      <!-- Layer and Scratchpad menus -->
->>>>>>> 830c2f75
+      <!-- Layer, Animation, and Scratchpad menus -->
       <child>
         <object class="GtkAction" id="LayerMenu">
           <property name="label" translatable="yes"
