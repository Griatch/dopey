--- conflicted
+++ resolved
@@ -67,13 +67,7 @@
             self.on_toolbar1_popup_context_menu)
         self.toolbar1_popup = self.app.ui_manager\
             .get_widget('/toolbar1-settings-menu')
-<<<<<<< HEAD
-        self.menu_button = MainMenuButton(_("Dopey"), draw_window.popupmenu)
-        self.menu_button.set_border_width(0)
-        menu_toolitem = gtk.ToolItem()
-        menu_toolitem.add(self.menu_button)
-=======
->>>>>>> 7987bfa5
+
         for item in self.toolbar1:
             if isinstance(item, gtk.SeparatorToolItem):
                 item.set_draw(False)
