--- conflicted
+++ resolved
@@ -31,11 +31,7 @@
 import stroke
 import layer
 import brush
-
-<<<<<<< HEAD
 import animation
-=======
->>>>>>> 5be6d448
 
 N = tiledsurface.N
 LOAD_CHUNK_SIZE = 64*1024
@@ -76,11 +72,9 @@
             brushinfo.load_defaults()
         self.layers = []
         self.brush = brush.Brush(brushinfo)
-<<<<<<< HEAD
         self.ani = animation.Animation(self)
-=======
+
         self.brush.brushinfo.observers.append(self.brushsettings_changed_cb)
->>>>>>> 5be6d448
         self.stroke = None
         self.canvas_observers = []  #: See `layer_modified_cb()`
         self.stroke_observers = [] #: See `split_stroke()`
@@ -94,18 +88,15 @@
 
         self._frame = [0, 0, 0, 0]
         self._frame_enabled = False
-<<<<<<< HEAD
+
         # Used by move_frame() to accumulate values
         self._frame_dx = 0.0
         self._frame_dy = 0.0
-        
-=======
 
     def move_current_layer(self, dx, dy):
         layer = self.layers[self.layer_idx]
         layer.translate(dx, dy)
 
->>>>>>> 5be6d448
     def get_frame(self):
         return self._frame
 
@@ -626,12 +617,6 @@
                 l.merge_into(tmp_layer)
             tmp_layer.surface.save(filename, *doc_bbox)
         else:
-<<<<<<< HEAD
-            pixbufsurface.save_as_png(self, filename, *doc_bbox, alpha=False, **kwargs)
-
-    def save_avi(self, filename, **kwargs):
-        return self.ani.save_avi(filename, **kwargs)
-=======
             if alpha:
                 tmp_layer = layer.Layer()
                 for l in self.layers:
@@ -639,7 +624,9 @@
                 tmp_layer.save_as_png(filename, *doc_bbox)
             else:
                 pixbufsurface.save_as_png(self, filename, *doc_bbox, alpha=False, **kwargs)
->>>>>>> 5be6d448
+
+    def save_avi(self, filename, **kwargs):
+        return self.ani.save_avi(filename, **kwargs)
 
     def save_multifile_png(self, filename, alpha=False, **kwargs):
         prefix, ext = os.path.splitext(filename)
@@ -753,18 +740,6 @@
             return layer
 
         for idx, l in enumerate(reversed(self.layers)):
-<<<<<<< HEAD
-            if l.surface.is_empty():
-                # here we add a fake png because otherwise the
-                # animation gets messy:
-                opac = l.opacity
-                x, y, w, h = 0, 0, mypaintlib.TILE_SIZE, mypaintlib.TILE_SIZE
-                el = add_layer(x-x0, y-y0, opac, l.surface, 'data/layer%03d.png' % idx, l.name, l.visible, rect=(x, y, w, h))
-            else:
-                opac = l.opacity
-                x, y, w, h = l.surface.get_bbox()
-                el = add_layer(x-x0, y-y0, opac, l.surface, 'data/layer%03d.png' % idx, l.name, l.visible, rect=(x, y, w, h))
-=======
             if l.is_empty():
                 continue
             opac = l.opacity
@@ -774,7 +749,7 @@
                            'data/layer%03d.png' % idx, l.name, l.visible,
                            locked=l.locked, selected=sel,
                            compositeop=l.compositeop, rect=(x, y, w, h))
->>>>>>> 5be6d448
+
             # strokemap
             sio = StringIO()
             l.save_strokemap_to_file(sio, -x, -y)
@@ -947,16 +922,12 @@
             self.remove_layer()
             # this leaves the topmost layer selected
 
-<<<<<<< HEAD
         try:
             ani_data = z.read('animation.xsheet')
             self.ani.str_to_xsheet(ani_data)
         except KeyError:
             self.ani.load_xsheet(filename)
 
-        print '%.3fs load_ora total' % (time.time() - t0)
-        
-=======
         if selected_layer is not None:
             for i, layer in zip(range(len(self.layers)), self.layers):
                 if layer is selected_layer:
@@ -972,4 +943,4 @@
         os.rmdir(tempdir)
 
         print '%.3fs load_ora total' % (time.time() - t0)
->>>>>>> 5be6d448
+        