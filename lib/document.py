--- conflicted
+++ resolved
@@ -948,9 +948,4 @@
                 os.rmdir(os.path.join(root, name))
         os.rmdir(tempdir)
 
-<<<<<<< HEAD
-        print '%.3fs load_ora total' % (time.time() - t0)
-        
-=======
-        logger.info('%.3fs load_ora total', time.time() - t0)
->>>>>>> 98b98a87
+        logger.info('%.3fs load_ora total', time.time() - t0)